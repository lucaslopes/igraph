# igraph C library changelog

## [Unreleased]

### Added

 - Eulerian paths/cycles
   * `igraph_is_eulerian()`: finds out whether an Eulerian path/cycle exists.
   * `igraph_eulerian_path()`: returns an Eulerian path.
   * `igraph_eulerian_cycle()`: returns an Eulerian cycle.
 - Degree sequences:
   * `igraph_is_graphical()` checks if a degree sequence has a realization as a simple or multigraph, with or without self-loops.
   * `igraph_is_bigraphical()` checks if two degree sequences have a realization as a bipartite graph.
   * `igraph_realize_degree_sequence()` now supports constructing non-simple graphs as well.

### Changed

 - `igraph_community_multilevel()`: added resolution parameter.
 - `igraph_modularity()` and `igraph_modularity_matrix()`: added resolution parameter.
 - `igraph_modularity()` now supports computing the directed version of modularity.
 - `cutoff=0` is no longer interpreted as infinity (i.e. no cutoff) in `betweenness`, `edge_betweenness` and `closeness`. If no cutoff is desired, use a negative value such as `cutoff=-1`.
 - `igraph_realize_degree_sequence()` has an additional argument controlling whether multi-edges or self-loops are allowed.
 - `igraph_is_degree_sequence()` and `igraph_is_graphical_degree_sequence()` are deprecated in favour of the newly added `igraph_is_graphical()`.
 - `igraph_lapack_ddot()` is renamed to `igraph_blas_ddot()`.
 - `igraph_to_directed`: added RANDOM and ACYCLIC mode (PR #1511).

### Fixed

 - `igraph_i_cattribute_combine_vertices()`: fixed invalid cleanup code that eventually filled up the "finally" stack when combining vertices with attributes extensively.
 - `igraph_hrg_sample()`: fixed incorrect function prototype
 - Fixed building with vendored LAPACK and external BLAS

### Other

<<<<<<< HEAD
 - Documentation improvements.
 - Improved error and warning messages.
=======
 - Documentation improvements
>>>>>>> 9a84bbaf

## [0.8.3]

### Added

 - `igraph_vector_binsearch_slice()` performs binary search on a sorted slice of a vector.

### Changed

 - `igraph_eigenvector_centrality()` assumes the adjacency matrix of undirected graphs to have twice the number of self-loops for each vertex on the diagonal. This makes the results consistent between an undirected graph and its directed equivalent when each edge is replaced by a mutual edge pair.

### Fixed

 - `igraph_isomorphic()` now verifies that the input graphs have no multi-edges (PR #1464).
 - `igraph_difference()` was creating superfluous self loops (#597).
 - `igraph_count_multiple()` was giving incorrect results for self-loops in directed graph (PR #1399).
 - `igraph_betweenness_estimate()`: fixed incorrect results with finite cutoff (PR #1392).
 - `igraph_count_multiple()` was giving incorrect results for self-loops in directed graph (PR #1399).
 - `igraph_eigen_matrix_symmetric()`: fixed incorrect matrix multiplication (PR #1379).
 - Corrected several issues that could arise during an error condition (PRs #1405, #1406, #1438).
 - `igraph_realize_degree_sequence()` did not correctly detect some non-graphical inputs.
 - `igraph_is_graphical_degree_sequence()`: fixed incorrect results in undirected case (PR #1441).
 - `igraph_community_leiden()`: fixed incorrect result when self-loops are present (PR #1476).
 - `igraph_eigenvector_centrality()`: fixed incorrect value for isolated vertices in weighted graphs.
 - `igraph_eigenvector_centrality()`: corrected the handling of self-loops.
 - `igraph_layout_reingold_tilford()`: fixed an issue where branches of the tree would sometimes overlap.

### Other

 - `igraph_degree_sequence_game()`: improved performance with `IGRAPH_DEGSEQ_SIMPLE_NO_MULTIPLE_UNIFORM` method.
 - Improved the robustness of the test suite.
 - Documentation improvements.
 - Improved error and warning messages.
 - Improved compatibility with recent versions of Microsoft Visual C.

## [0.8.2] - 2020-04-28

### Changed

 - Improved argument checking: `igraph_all_st_mincuts()` and `igraph_sir()`
 - Improved interruptibility: `igraph_sir()`

### Fixed

 - `igraph_community_leiden()`: fixed crash when interrupting
 - The tests are now more robust. Some incorrect test failures were fixed when
   running on i386 architecture, or when using different versions of external
   dependencies.

### Other

 - Improved error messages from `igraph_sir()`.
 - Improved compatibility with more recent versions of Microsoft Visual C.

## [0.8.1] - 2020-03-13

### Changed

 - Improved interruptability: `igraph_degree_sequence_game()`
 - Improved argument checking: `igraph_forest_fire_game()`
 - Updated the plfit library to version 0.8.1

### Fixed

 - `igraph_community_edge_betweenness()`: fix for graphs with no edges (PR #1312)
 - `igraph_bridges()` now handles multigraphs correctly (PR #1335)
 - `igraph_avg_nearest_neighbor_degree()`: fix for memory leak in weighted case (PR #1339)
 - `igraph_community_leiden()`: fix crash bug (PR #1357)

### Other

 - Included `ACKOWLEDGEMENTS.md`
 - Documentation improvements

## [0.8.0] - 2020-01-29

### Added

 * Trees

   - `igraph_to_prufer()` and `igraph_from_prufer()` convert labelled trees to/from Prüfer sequences
   - `igraph_tree_game()` samples uniformly from the set of labelled trees
   - `igraph_is_tree()` checks if a graph is a tree
   - `igraph_random_spanning_tree()` picks a spanning tree of a graph uniformly at random
   - `igraph_random_edge_walk()` returns the indices of edges traversed by a random walk; useful for multigraphs

 * Community detection

   - `igraph_community_fluid_communities()` detects communities based on interacting fluids
   - `igraph_community_leiden()` detects communities with the Leiden method

 * Cliques

   - `igraph_maximal_cliques_hist()` counts maximal cliques of each size
   - `igraph_maximal_cliques_callback()` calls a function for each maximal clique
   - `igraph_clique_size_hist()` counts cliques of each size
   - `igraph_cliques_callback()` calls a function for each clique
   - `igraph_weighted_cliques()` finds weighted cliques in graphs with integer vertex weights
   - `igraph_weighted_clique_number()` computes the weighted clique number
   - `igraph_largest_weighted_cliques()` finds the largest weighted cliques

 * Graph generators

   - `igraph_hsbm_game()` for a hierarchical stochastic block model
   - `igraph_hsbm_list_game()` for a more general hierarchical stochastic block model
   - `igraph_correlated_game()` generates pairs of correlated random graphs by perturbing existing adjacency matrix
   - `igraph_correlated_pair_game()` generates pairs of correlated random graphs
   - `igraph_tree_game()` samples uniformly from the set of labelled trees
   - `igraph_dot_product_game()` generates a random dot product graph
   - `igraph_realize_degree_sequence()` creates a single graph with a given degree sequence (Havel-Hakimi algorithm)

 * Graph embeddings

   - `igraph_adjacency_spectral_embedding()` and `igraph_laplacian_spectral_embedding()` provide graph embedddings
   - `igraph_dim_select()` provides dimensionality selection for singular values using profile likelihood

 * Isomorphism

   - `igraph_automorphism_group()` computes the generators of the automorphism group of a simple graph
   - `igraph_simplify_and_colorize()` encodes edge and self-loop multiplicities into edge and vertex colors; use in conjunction with VF2 to test isomorphism of non-simple graphs

 * Other

   - `igraph_bridges()` finds edges whose removal would disconnect a graph
   - `igraph_vertex_coloring_greedy()` computes a vertex coloring using a greedy algorithm
   - `igraph_rewire_directed_edges()` randomly rewires only the starting points or only the endpoints of directed edges
   - Various `igraph_local_scan_*` functions provide local counts and statistics of neighborhoods
   - `igraph_sample_sphere_surface()` samples points uniformly from the surface of a sphere
   - `igraph_sample_sphere_volume()` samples points uniformly from the volume of a sphere
   - `igraph_sample_dirichlet()` samples points from a Dirichlet distribution
   - `igraph_malloc()`, to be paired with the existing `igraph_free()`

### Changed

 - `igraph_degree_sequence_game()`: new method added for uniform sampling: `IGRAPH_DEGSEQ_SIMPLE_NO_MULTIPLE_UNIFORM`
 - `igraph_modularity_matrix()`: removed `membership` argument (PR #1194)
 - `igraph_avg_nearest_neighbor_degree()`: added `mode` and `neighbor_degree_mode` arguments (PR #1214).
 - `igraph_get_all_simple_paths()`: added `cutoff` argument (PR #1232).
 - `igraph_unfold_tree()`: no longer preserves edge ordering of original graph
 - `igraph_decompose()`: support strongly connected components
 - `igraph_isomorphic_bliss()`, `igraph_canonical_permutation()`, `igraph_automorphisms()`: added additional arguments to support vertex colored graphs (PR #873)
 - `igraph_extended_chordal_ring`: added argument to support direction (PR #1096), and fixed issue #1093.

### Other

 - The [Bliss isomorphism library](http://www.tcs.hut.fi/Software/bliss/) was updated to version 0.73. This version adds support for vertex colored and directed graphs.
 - igraph now uses the high-performance [Cliquer library](https://users.aalto.fi/~pat/cliquer.html) to find (non-maximal) cliques
 - Provide proper support for Windows, using `__declspec(dllexport)` and `__declspec(dllimport)` for `DLL`s and static usage by using `#define IGRAPH_STATIC 1`.
 - Provided integer versions of `dqueue` and `stack` data types.<|MERGE_RESOLUTION|>--- conflicted
+++ resolved
@@ -32,12 +32,8 @@
 
 ### Other
 
-<<<<<<< HEAD
  - Documentation improvements.
  - Improved error and warning messages.
-=======
- - Documentation improvements
->>>>>>> 9a84bbaf
 
 ## [0.8.3]
 
