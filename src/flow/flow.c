--- conflicted
+++ resolved
@@ -2488,39 +2488,25 @@
         IGRAPH_CHECK(igraph_maxflow(graph, &flow_value, 0, 0, &partition, &partition2,
                                     source, target, capacity, 0));
 
-<<<<<<< HEAD
-        /* Store the maximum flow and determine which side each node is on */
+        /* Store the maximum flow */
         VECTOR(flow_values)[source] = flow_value;
-
-        /* Update the tree */
-        /* igraph_maxflow() guarantees that the source vertex will be in &partition
-         * and not in &partition2 */
-        n = igraph_vector_int_size(&partition);
-        for (i = 0; i < n; i++) {
-            mid = VECTOR(partition)[i];
-            if (mid > source && VECTOR(neighbors)[mid] == target) {
-                VECTOR(neighbors)[mid] = source;
-=======
-        /* Store the maximum flow */
-        VECTOR(flow_values)[(long int)source] = flow_value;
 
         /* Update the tree */
         /* igraph_maxflow() guarantees that the source vertex will be in &partition
          * and not in &partition2 so we need to iterate over &partition to find
          * all the nodes that are of interest to us */
-        n = igraph_vector_size(&partition);
+        n = igraph_vector_int_size(&partition);
         for (i = 0; i < n; i++) {
             mid = VECTOR(partition)[i];
             if (mid != source) {
-                if (VECTOR(neighbors)[(long int)mid] == target) {
-                    VECTOR(neighbors)[(long int)mid] = source;
-                } else if (VECTOR(neighbors)[(long int)target] == mid) {
-                    VECTOR(neighbors)[(long int)target] = source;
-                    VECTOR(neighbors)[(long int)source] = mid;
-                    VECTOR(flow_values)[(long int)source] = VECTOR(flow_values)[(long int)target];
-                    VECTOR(flow_values)[(long int)target] = flow_value;
+                if (VECTOR(neighbors)[mid] == target) {
+                    VECTOR(neighbors)[mid] = source;
+                } else if (VECTOR(neighbors)[target] == mid) {
+                    VECTOR(neighbors)[target] = source;
+                    VECTOR(neighbors)[source] = mid;
+                    VECTOR(flow_values)[source] = VECTOR(flow_values)[target];
+                    VECTOR(flow_values)[target] = flow_value;
                 }
->>>>>>> 996c97b3
             }
         }
     }
