
# Traverse subdirectories
add_subdirectory(centrality/prpack)
add_subdirectory(cliques/cliquer)
add_subdirectory(isomorphism/bliss)

# Generate lexers and parsers
set(PARSER_SOURCES)
file(MAKE_DIRECTORY ${CMAKE_CURRENT_BINARY_DIR}/io/parsers)
foreach(FORMAT dl gml lgl ncol pajek)
  if(EXISTS ${CMAKE_CURRENT_SOURCE_DIR}/io/parsers/${FORMAT}-parser.c)
    list(APPEND PARSER_SOURCES
      ${CMAKE_CURRENT_SOURCE_DIR}/io/parsers/${FORMAT}-lexer.c
      ${CMAKE_CURRENT_SOURCE_DIR}/io/parsers/${FORMAT}-parser.c
    )
  else()
    if (BISON_VERSION VERSION_GREATER_EQUAL 3)
      set(bison_no_deprecated -Wno-deprecated)
    endif()
    bison_target(
      ${FORMAT}_parser io/${FORMAT}-parser.y ${CMAKE_CURRENT_BINARY_DIR}/io/parsers/${FORMAT}-parser.c
      COMPILE_FLAGS "--no-lines ${bison_no_deprecated}"
    )
    flex_target(
      ${FORMAT}_lexer io/${FORMAT}-lexer.l ${CMAKE_CURRENT_BINARY_DIR}/io/parsers/${FORMAT}-lexer.c
      COMPILE_FLAGS "--noline"
      DEFINES_FILE ${CMAKE_CURRENT_BINARY_DIR}/io/parsers/${FORMAT}-lexer.h
    )
    add_flex_bison_dependency(${FORMAT}_lexer ${FORMAT}_parser)
    list(APPEND PARSER_SOURCES ${BISON_${FORMAT}_parser_OUTPUTS} ${FLEX_${FORMAT}_lexer_OUTPUTS})
  endif()
endforeach()
add_custom_target(parsersources SOURCES ${PARSER_SOURCES})

# Declare the files needed to compile the igraph library
add_library(
  igraph
  core/array.c
  core/buckets.c
  core/cutheap.c
  core/dqueue.c
  core/error.c
  core/estack.c
  core/fixed_vectorlist.c
  core/grid.c
  core/hashtable.c
  core/heap.c
  core/indheap.c
  core/interruption.c
  core/marked_queue.c
  core/matrix.c
  core/memory.c
  core/printing.c
  core/progress.c
  core/psumtree.c
  core/set.c
  core/sparsemat.c
  core/spmatrix.c
  core/stack.c
  core/statusbar.c
  core/strvector.c
  core/trie.c
  core/vector_ptr.c
  core/vector.c

  math/bfgs.c
  math/complex.c
  math/utils.c

  linalg/arpack.c
  linalg/blas.c
  linalg/eigen.c
  linalg/lapack.c

  random/random.c

  graph/adjlist.c
  graph/attributes.c
  graph/basic_query.c
  graph/cattributes.c
  graph/iterators.c
  graph/type_common.c
  graph/type_indexededgelist.c
  graph/visitors.c

  constructors/adjacency.c
  constructors/atlas.c
  constructors/basic_constructors.c
  constructors/circulant.c
  constructors/de_bruijn.c
  constructors/famous.c
  constructors/full.c
  constructors/generalized_petersen.c
  constructors/kautz.c
  constructors/lcf.c
  constructors/linegraph.c
  constructors/prufer.c
  constructors/regular.c

  games/barabasi.c
  games/callaway_traits.c
  games/citations.c
  games/correlated.c
  games/degree_sequence_vl/gengraph_degree_sequence.cpp
  games/degree_sequence_vl/gengraph_graph_molloy_hash.cpp
  games/degree_sequence_vl/gengraph_graph_molloy_optimized.cpp
  games/degree_sequence_vl/gengraph_mr-connected.cpp
  games/degree_sequence.c
  games/dotproduct.c
  games/erdos_renyi.c
  games/establishment.c
  games/forestfire.c
  games/grg.c
  games/growing_random.c
  games/islands.c
  games/k_regular.c
  games/preference.c
  games/recent_degree.c
  games/sbm.c
  games/static_fitness.c
  games/tree.c
  games/watts_strogatz.c

  centrality/betweenness.c
  centrality/centrality_other.c
  centrality/centralization.c
  centrality/closeness.c
  centrality/coreness.c
  centrality/eigenvector.c
  centrality/hub_authority.c
  centrality/pagerank.c
  centrality/truss.cpp
  centrality/prpack.cpp

  cliques/cliquer_wrapper.c
  cliques/cliques.c
  cliques/maximal_cliques.c
  cliques/glet.c

  community/community_misc.c
  community/edge_betweenness.c
  community/fast_modularity.c
  community/fluid.c
  community/infomap/infomap_FlowGraph.cc
  community/infomap/infomap_Greedy.cc
  community/infomap/infomap_Node.cc
  community/infomap/infomap.cc
  community/label_propagation.c
  community/leading_eigenvector.c
  community/leiden.c
  community/louvain.c
  community/modularity.c
  community/optimal_modularity.c
  community/spinglass/clustertool.cpp
  community/spinglass/NetDataTypes.cpp
  community/spinglass/NetRoutines.cpp
  community/spinglass/pottsmodel_2.cpp
  community/walktrap/walktrap_communities.cpp
  community/walktrap/walktrap_graph.cpp
  community/walktrap/walktrap_heap.cpp
  community/walktrap/walktrap.cpp

  connectivity/cohesive_blocks.c
  connectivity/components.c
  connectivity/separators.c

  flow/flow.c
  flow/st-cuts.c

  hrg/hrg_types.cc
  hrg/hrg.cc

  io/dimacs.c
  io/dl.c
  io/dot.c
  io/edgelist.c
  io/graphml.c
  io/gml-tree.c
  io/gml.c
  io/graphdb.c
  io/leda.c
  io/lgl.c
  io/ncol.c
  io/pajek.c
  ${PARSER_SOURCES}

  layout/circular.c
  layout/davidson_harel.c
  layout/drl/DensityGrid.cpp
  layout/drl/DensityGrid_3d.cpp
  layout/drl/drl_graph.cpp
  layout/drl/drl_graph_3d.cpp
  layout/drl/drl_layout.cpp
  layout/drl/drl_layout_3d.cpp
  layout/fruchterman_reingold.c
  layout/gem.c
  layout/graphopt.c
  layout/kamada_kawai.c
  layout/large_graph.c
  layout/layout_bipartite.c
  layout/layout_grid.c
  layout/layout_random.c
  layout/mds.c
  layout/merge_dla.c
  layout/merge_grid.c
  layout/reingold_tilford.c
  layout/sugiyama.c

  operators/add_edge.c
  operators/complementer.c
  operators/compose.c
  operators/connect_neighborhood.c
  operators/contract.c
  operators/difference.c
  operators/disjoint_union.c
  operators/intersection.c
  operators/misc_internal.c
  operators/permute.c
  operators/rewire.c
  operators/rewire_edges.c
  operators/simplify.c
  operators/subgraph.c
  operators/union.c

  paths/all_shortest_paths.c
  paths/bellman_ford.c
  paths/dijkstra.c
  paths/distances.c
  paths/eulerian.c
  paths/histogram.c
  paths/johnson.c
  paths/random_walk.c
  paths/shortest_paths.c
  paths/simple_paths.c
  paths/unweighted.c
  paths/sparsifier.c

  properties/basic_properties.c
  properties/constraint.c
  properties/convergence_degree.c
  properties/dag.c
  properties/degrees.c
  properties/girth.c
  properties/loops.c
  properties/multiplicity.c
  properties/neighborhood.c
  properties/perfect.c
  properties/spectral.c
  properties/trees.c
  properties/triangles.c

  isomorphism/bliss.cc
  isomorphism/isoclasses.c
  isomorphism/lad.c
  isomorphism/isomorphism_misc.c
  isomorphism/queries.c
  isomorphism/vf2.c

  misc/bipartite.c
  misc/chordality.c
  misc/cocitation.c
  misc/coloring.c
  misc/conversion.c
  misc/degree_sequence.cpp
  misc/embedding.c
  misc/feedback_arc_set.c
  misc/graphicality.c
  misc/matching.c
  misc/microscopic_update.c
  misc/mixing.c
  misc/motifs.c
  misc/other.c
  misc/scan.c
  misc/sir.c
  misc/spanning_trees.c

  internal/glpk_support.c
  internal/hacks.c
  internal/lsap.c
  internal/qsort_r.c
  internal/qsort.c
  internal/zeroin.c

  version.c

  # Vendored library sources. Yes, this is horrible.
  $<IF:$<OR:$<BOOL:${ARPACK_IS_VENDORED}>,$<BOOL:${BLAS_IS_VENDORED}>,$<BOOL:${LAPACK_IS_VENDORED}>>,$<TARGET_OBJECTS:f2c_vendored>,>
  $<IF:$<BOOL:${ARPACK_IS_VENDORED}>,$<TARGET_OBJECTS:arpack_vendored>,>
  $<IF:$<BOOL:${BLAS_IS_VENDORED}>,$<TARGET_OBJECTS:blas_vendored>,>
  $<IF:$<BOOL:${GLPK_IS_VENDORED}>,$<TARGET_OBJECTS:glpk_vendored>,>
  $<IF:$<BOOL:${GMP_IS_VENDORED}>,$<TARGET_OBJECTS:gmp_vendored>,>
  $<IF:$<BOOL:${LAPACK_IS_VENDORED}>,$<TARGET_OBJECTS:lapack_vendored>,>
  $<IF:$<BOOL:${PLFIT_IS_VENDORED}>,$<TARGET_OBJECTS:plfit_vendored>,>
)

# Set soname for the library
set_target_properties(igraph PROPERTIES VERSION "0.0.0")
set_target_properties(igraph PROPERTIES SOVERSION 0)

# Add extra compiler definitions if needed
target_compile_definitions(
  igraph
  PRIVATE
  IGRAPH_VERIFY_FINALLY_STACK=$<IF:$<BOOL:${IGRAPH_VERIFY_FINALLY_STACK}>,1,0>
)
# target_compile_options(
#   # -Wconversion could be useful?
#   igraph PRIVATE -Wshorten-64-to-32
# )

# Make sure that a macro named IGRAPH_FILE_BASENAME is provided in every
# compiler call so we can use these in debug messages without revealing the
# full path of the file on the machine where it was compiled
define_file_basename_for_sources(igraph)

# Add include path. Includes are in ../include but they get installed to
# <prefix>/include/igraph, hence the two options. We also have some private
# includes that are generated at compile time but are not part of the public
# interface.
target_include_directories(
  igraph
  PUBLIC
  $<BUILD_INTERFACE:${PROJECT_SOURCE_DIR}/include>
  $<BUILD_INTERFACE:${PROJECT_BINARY_DIR}/include>
  $<INSTALL_INTERFACE:include/igraph>
  PRIVATE
  ${CMAKE_CURRENT_BINARY_DIR}
  ${CMAKE_CURRENT_SOURCE_DIR}
  ${PROJECT_SOURCE_DIR}/vendor

  # Vendored library include paths
  $<$<BOOL:${GLPK_IS_VENDORED}>:$<TARGET_PROPERTY:glpk_vendored,INCLUDE_DIRECTORIES>>
  $<$<BOOL:${PLFIT_IS_VENDORED}>:$<TARGET_PROPERTY:plfit_vendored,INCLUDE_DIRECTORIES>>

  # Include paths for dependencies
  $<$<BOOL:${GLPK_INCLUDE_DIR}>:${GLPK_INCLUDE_DIR}>
  $<$<BOOL:${GMP_INCLUDE_DIR}>:${GMP_INCLUDE_DIR}>
  $<$<BOOL:${LIBXML2_INCLUDE_DIRS}>:${LIBXML2_INCLUDE_DIRS}>
  $<$<BOOL:${PLFIT_INCLUDE_DIRS}>:${PLFIT_INCLUDE_DIRS}>
)

if(MATH_LIBRARY)
  target_link_libraries(igraph PUBLIC ${MATH_LIBRARY})
endif()

if(ARPACK_LIBRARIES)
  target_link_libraries(igraph PUBLIC ${ARPACK_LIBRARIES})
endif()

if(BLAS_LIBRARIES)
  target_link_libraries(igraph PUBLIC ${BLAS_LIBRARIES})
endif()

if(GLPK_LIBRARIES)
  target_link_libraries(igraph PUBLIC ${GLPK_LIBRARIES})
endif()

if(GMP_LIBRARIES)
  target_link_libraries(igraph PUBLIC ${GMP_LIBRARIES})
endif()

if(LAPACK_LIBRARIES)
  target_link_libraries(igraph PUBLIC ${LAPACK_LIBRARIES})
endif()

if(LIBXML2_LIBRARIES)
  target_link_libraries(igraph PUBLIC ${LIBXML2_LIBRARIES})
endif()

if(PLFIT_LIBRARIES)
  target_link_libraries(igraph PUBLIC ${PLFIT_LIBRARIES})
endif()

# Link igraph statically to some of the libraries from the subdirectories
target_link_libraries(
  igraph
  PRIVATE
<<<<<<< HEAD
  bliss cliquer cxsparse_vendored plfit prpack
=======
  bliss cliquer prpack
>>>>>>> 4955d2ac
)

if (NOT BUILD_SHARED_LIBS)
  target_compile_definitions(igraph PRIVATE IGRAPH_STATIC)
else()
  target_compile_definitions(igraph PRIVATE igraph_EXPORTS)
endif()

if(MSVC)
  # Add MSVC-specific include path for some headers that are missing on Windows
  target_include_directories(igraph PRIVATE ${PROJECT_SOURCE_DIR}/msvc/include)
endif()

# Turn on all warnings for GCC, clang and MSVC
use_all_warnings(igraph)

# GNUInstallDirs be included before generating the pkgconfig file, as it defines
# CMAKE_INSTALL_LIBDIR and CMAKE_INSTALL_INCLUDEDIR variables.
include(GNUInstallDirs)

# Generate pkgconfig file
include(pkgconfig_helpers)

include(GenerateExportHeader)
generate_export_header(igraph
  STATIC_DEFINE IGRAPH_STATIC
  EXPORT_FILE_NAME ${PROJECT_BINARY_DIR}/include/igraph_export.h
)

# Provide an igraph-config.cmake file in the installation directory so
# users can find the installed igraph library with FIND_PACKAGE(igraph)
# from their CMakeLists.txt files
include(CMakePackageConfigHelpers)
configure_package_config_file(
  ${PROJECT_SOURCE_DIR}/etc/cmake/igraph-config.cmake.in
  ${PROJECT_BINARY_DIR}/igraph-config.cmake
  # Install destination selected according to https://wiki.debian.org/CMake
  # and by looking at how eigen3 does it in Ubuntu
  INSTALL_DESTINATION ${CMAKE_INSTALL_LIBDIR}/cmake/igraph
)
write_basic_package_version_file(
  ${PROJECT_BINARY_DIR}/igraph-config-version.cmake
  VERSION ${PACKAGE_VERSION_BASE}
  COMPATIBILITY SameMinorVersion
)

# Define how to install the library
install(
<<<<<<< HEAD
  TARGETS igraph bliss cliquer cxsparse_vendored plfit prpack
=======
  TARGETS igraph bliss cliquer prpack
>>>>>>> 4955d2ac
  EXPORT igraph_targets
  LIBRARY DESTINATION ${CMAKE_INSTALL_LIBDIR}
  ARCHIVE DESTINATION ${CMAKE_INSTALL_LIBDIR}
  RUNTIME DESTINATION ${CMAKE_INSTALL_BINDIR}
  INCLUDES DESTINATION ${CMAKE_INSTALL_INCLUDEDIR}
)
install(
  DIRECTORY ${PROJECT_SOURCE_DIR}/include/
  DESTINATION ${CMAKE_INSTALL_INCLUDEDIR}/igraph
  FILES_MATCHING PATTERN "*.h"
)
install(
  DIRECTORY ${PROJECT_BINARY_DIR}/include/
  DESTINATION ${CMAKE_INSTALL_INCLUDEDIR}/igraph
  FILES_MATCHING PATTERN "*.h"
)
install(
  FILES ${PROJECT_BINARY_DIR}/igraph.pc
  DESTINATION ${CMAKE_INSTALL_LIBDIR}/pkgconfig
)
install(
  FILES ${PROJECT_BINARY_DIR}/igraph-config.cmake
        ${PROJECT_BINARY_DIR}/igraph-config-version.cmake
  DESTINATION ${CMAKE_INSTALL_LIBDIR}/cmake/igraph
)
install(
  EXPORT igraph_targets
  FILE igraph-targets.cmake
  NAMESPACE igraph::
  DESTINATION ${CMAKE_INSTALL_LIBDIR}/cmake/igraph
)<|MERGE_RESOLUTION|>--- conflicted
+++ resolved
@@ -375,11 +375,7 @@
 target_link_libraries(
   igraph
   PRIVATE
-<<<<<<< HEAD
-  bliss cliquer cxsparse_vendored plfit prpack
-=======
-  bliss cliquer prpack
->>>>>>> 4955d2ac
+  bliss cliquer cxsparse_vendored prpack
 )
 
 if (NOT BUILD_SHARED_LIBS)
@@ -428,11 +424,7 @@
 
 # Define how to install the library
 install(
-<<<<<<< HEAD
-  TARGETS igraph bliss cliquer cxsparse_vendored plfit prpack
-=======
-  TARGETS igraph bliss cliquer prpack
->>>>>>> 4955d2ac
+  TARGETS igraph bliss cliquer cxsparse_vendored prpack
   EXPORT igraph_targets
   LIBRARY DESTINATION ${CMAKE_INSTALL_LIBDIR}
   ARCHIVE DESTINATION ${CMAKE_INSTALL_LIBDIR}
