/* -*- mode: C -*-  */
/* vim:set ts=4 sw=4 sts=4 et: */
/*
   IGraph library.
   Copyright (C) 2007-2020  The igraph development team <igraph@igraph.org>

   This program is free software; you can redistribute it and/or modify
   it under the terms of the GNU General Public License as published by
   the Free Software Foundation; either version 2 of the License, or
   (at your option) any later version.

   This program is distributed in the hope that it will be useful,
   but WITHOUT ANY WARRANTY; without even the implied warranty of
   MERCHANTABILITY or FITNESS FOR A PARTICULAR PURPOSE.  See the
   GNU General Public License for more details.

  You should have received a copy of the GNU General Public License
  along with this program.  If not, see <https://www.gnu.org/licenses/>.
*/

#include "igraph_centrality.h"

#include "igraph_adjlist.h"
#include "igraph_interface.h"
#include "igraph_progress.h"
#include "igraph_dqueue.h"

#include "core/indheap.h"
#include "core/interruption.h"
#include "core/math.h"

/***** Closeness centrality *****/

/**
 * \ingroup structural
 * \function igraph_closeness
 * \brief Closeness centrality calculations for some vertices.
 *
 * The closeness centrality of a vertex measures how easily other
 * vertices can be reached from it (or the other way: how easily it
 * can be reached from the other vertices). It is defined as
 * the inverse of the mean distance to (or from) all other vertices.
 *
 * </para><para>
 * Closeness centrality is meaningful only for connected graphs.
 * If the graph is not connected, igraph computes the inverse of the
 * mean distance to (or from) all \em reachable vertices. In undirected
 * graphs, this is equivalent to computing the closeness separately in
 * each connected component. The optional \p all_reachable output
 * parameter is provided to help detect when the graph is disconnected.
 *
 * </para><para>
 * While there is no universally adopted definition of closeness centrality
 * for disconnected graphs, there have been some attempts for generalizing
 * the concept to the disconnected case. One type of approach considers the mean distance
 * only to reachable vertices, then re-scales the obtained certrality score
 * by a factor that depends on the number of reachable vertices
 * (i.e. the size of the component in the undirected case).
 * To facilitate computing these generalizations of closeness centrality,
 * the number of reachable vertices (not including the starting vertex)
 * is returned in \p reachable_count.
 *
 * </para><para>
 * In disconnected graphs, consider using the harmonic centrality,
 * computable using \ref igraph_harmonic_centrality().
 *
 * </para><para>
 * For isolated vertices, i.e. those having no associated paths, NaN is returned.
 *
 * \param graph The graph object.
 * \param res The result of the computation, a vector containing the
 *        closeness centrality scores for the given vertices.
 * \param reachable_count If not \c NULL, this vector will contain the number of
 *        vertices reachable from each vertex for which the closeness is calculated
 *        (not including that vertex).
 * \param all_reachable Pointer to a Boolean. If not \c NULL, it indicates if all
 *        vertices of the graph were reachable from each vertex in \p vids.
 *        If false, the graph is non-connected If true, and the graph is undirected,
 *        or if the graph is directed and \p vids contains all vertices, then the
 *        graph is connected.
 * \param vids The vertices for which the closeness centrality will be computed.
 * \param mode The type of shortest paths to be used for the
 *        calculation in directed graphs. Possible values:
 *        \clist
 *        \cli IGRAPH_OUT
 *          the lengths of the outgoing paths are calculated.
 *        \cli IGRAPH_IN
 *          the lengths of the incoming paths are calculated.
 *        \cli IGRAPH_ALL
 *          the directed graph is considered as an
 *          undirected one for the computation.
 *        \endclist
 * \param weights An optional vector containing edge weights for
 *        weighted closeness. No edge weight may be NaN. Supply a null
 *        pointer here for traditional, unweighted closeness.
 * \param normalized If true, the inverse of the mean distance to reachable
 *        vetices is returned. If false, the inverse of the sum of distances
 *        is returned.
 * \return Error code:
 *        \clist
 *        \cli IGRAPH_ENOMEM
 *           not enough memory for temporary data.
 *        \cli IGRAPH_EINVVID
 *           invalid vertex id passed.
 *        \cli IGRAPH_EINVMODE
 *           invalid mode argument.
 *        \endclist
 *
 * Time complexity: O(n|E|),
 * n is the number
 * of vertices for which the calculation is done and
 * |E| is the number
 * of edges in the graph.
 *
 * \sa Other centrality types: \ref igraph_degree(), \ref igraph_betweenness(),
 *   \ref igraph_harmonic_centrality().
 *   See \ref igraph_closeness_cutoff() for the range-limited closeness centrality.
 */
igraph_error_t igraph_closeness(const igraph_t *graph, igraph_vector_t *res,
                     igraph_vector_t *reachable_count, igraph_bool_t *all_reachable,
                     const igraph_vs_t vids, igraph_neimode_t mode,
                     const igraph_vector_t *weights,
                     igraph_bool_t normalized) {
    return igraph_closeness_cutoff(graph, res, reachable_count, all_reachable, vids, mode, weights, normalized, -1);
}

static igraph_error_t igraph_i_closeness_cutoff_weighted(const igraph_t *graph,
                                                igraph_vector_t *res,
                                                igraph_vector_t *reachable_count,
                                                igraph_bool_t *all_reachable,
                                                const igraph_vs_t vids,
                                                igraph_neimode_t mode,
                                                igraph_real_t cutoff,
                                                const igraph_vector_t *weights,
                                                igraph_bool_t normalized) {

    /* See igraph_shortest_paths_dijkstra() for the implementation
       details and the dirty tricks. */

    igraph_integer_t no_of_nodes = igraph_vcount(graph);
    igraph_integer_t no_of_edges = igraph_ecount(graph);

    igraph_2wheap_t Q;
    igraph_vit_t vit;
    long int nodes_to_calc;

    igraph_lazy_inclist_t inclist;
    long int i, j;

    igraph_vector_t dist;
    igraph_vector_int_t which;
    long int nodes_reached;

    igraph_real_t mindist = 0;

    if (igraph_vector_size(weights) != no_of_edges) {
        IGRAPH_ERROR("Invalid weight vector length.", IGRAPH_EINVAL);
    }

    if (no_of_edges > 0) {
        igraph_real_t minweight = igraph_vector_min(weights);
        if (minweight <= 0) {
            IGRAPH_ERROR("Weight vector must be positive.", IGRAPH_EINVAL);
        } else if (igraph_is_nan(minweight)) {
            IGRAPH_ERROR("Weight vector must not contain NaN values.", IGRAPH_EINVAL);
        }
    }

    IGRAPH_CHECK(igraph_vit_create(graph, vids, &vit));
    IGRAPH_FINALLY(igraph_vit_destroy, &vit);

    nodes_to_calc = IGRAPH_VIT_SIZE(vit);

    if (reachable_count) {
        igraph_vector_resize(reachable_count, nodes_to_calc);
    }

    if (all_reachable) {
        *all_reachable = 1; /* be optimistic */
    }

    IGRAPH_CHECK(igraph_2wheap_init(&Q, no_of_nodes));
    IGRAPH_FINALLY(igraph_2wheap_destroy, &Q);
    IGRAPH_CHECK(igraph_lazy_inclist_init(graph, &inclist, mode, IGRAPH_LOOPS));
    IGRAPH_FINALLY(igraph_lazy_inclist_destroy, &inclist);

    IGRAPH_VECTOR_INIT_FINALLY(&dist, no_of_nodes);
    IGRAPH_CHECK(igraph_vector_int_init(&which, no_of_nodes));
    IGRAPH_FINALLY(igraph_vector_int_destroy, &which);

    IGRAPH_CHECK(igraph_vector_resize(res, nodes_to_calc));
    igraph_vector_null(res);

    for (i = 0; !IGRAPH_VIT_END(vit); IGRAPH_VIT_NEXT(vit), i++) {

        long int source = IGRAPH_VIT_GET(vit);
        igraph_2wheap_clear(&Q);
        igraph_2wheap_push_with_index(&Q, source, -1.0);
        VECTOR(which)[source] = i + 1;
        VECTOR(dist)[source] = 1.0;     /* actual distance is zero but we need to store distance + 1 */
        nodes_reached = 0;

        while (!igraph_2wheap_empty(&Q)) {
            igraph_integer_t minnei = igraph_2wheap_max_index(&Q);
            /* Now check all neighbors of minnei for a shorter path */
            igraph_vector_int_t *neis = igraph_lazy_inclist_get(&inclist, minnei);
            long int nlen = igraph_vector_int_size(neis);

            mindist = -igraph_2wheap_delete_max(&Q);

            if (cutoff >= 0 && (mindist - 1.0) > cutoff) {
                continue;    /* NOT break!!! */
            }

            VECTOR(*res)[i] += (mindist - 1.0);
            nodes_reached++;

            for (j = 0; j < nlen; j++) {
                long int edge = VECTOR(*neis)[j];
                long int to = IGRAPH_OTHER(graph, edge, minnei);
                igraph_real_t altdist = mindist + VECTOR(*weights)[edge];
                igraph_real_t curdist = VECTOR(dist)[to];

                if (VECTOR(which)[to] != i + 1) {
                    /* First non-infinite distance */
                    VECTOR(which)[to] = i + 1;
                    VECTOR(dist)[to] = altdist;
                    IGRAPH_CHECK(igraph_2wheap_push_with_index(&Q, to, -altdist));
                } else if (curdist == 0 /* this means curdist is infinity */ || altdist < curdist) {
                    /* This is a shorter path */
                    VECTOR(dist)[to] = altdist;
                    IGRAPH_CHECK(igraph_2wheap_modify(&Q, to, -altdist));
                }
            }

        } /* !igraph_2wheap_empty(&Q) */

        if (reachable_count) {
            VECTOR(*reachable_count)[i] = nodes_reached - 1;
        }

        if (normalized) {
            /* compute the inverse of the average distance, considering only reachable nodes */
            VECTOR(*res)[i] = VECTOR(*res)[i] == 0 ? IGRAPH_NAN : ((igraph_real_t) (nodes_reached-1)) / VECTOR(*res)[i];
        } else {
            /* compute the inverse of the sum of distances */
            VECTOR(*res)[i] = VECTOR(*res)[i] == 0 ? IGRAPH_NAN : 1.0 / VECTOR(*res)[i];
        }

        if (all_reachable) {
            if (nodes_reached < no_of_nodes) {
                *all_reachable = 0 /* false */;
            }
        }
    } /* !IGRAPH_VIT_END(vit) */

    igraph_vector_int_destroy(&which);
    igraph_vector_destroy(&dist);
    igraph_lazy_inclist_destroy(&inclist);
    igraph_2wheap_destroy(&Q);
    igraph_vit_destroy(&vit);
    IGRAPH_FINALLY_CLEAN(5);

    return IGRAPH_SUCCESS;
}

/**
 * \ingroup structural
<<<<<<< HEAD
 * \function igraph_closeness_estimate
 * \brief Closeness centrality estimations for some vertices.
 *
 * \deprecated-by igraph_closeness_cutoff 0.9
 *
 * </para><para>
 * The closeness centrality of a vertex measures how easily other
 * vertices can be reached from it (or the other way: how easily it
 * can be reached from the other vertices). It is defined as
 * the number of vertices minus one divided by the sum of the
 * lengths of all geodesics from/to the given vertex. When estimating
 * closeness centrality, igraph considers paths having a length less than
 * or equal to a prescribed cutoff value.
 *
 * </para><para>
 * If the graph is not connected, and there is no such path between two
 * vertices, the number of vertices is used instead the length of the
 * geodesic. This is always longer than the longest possible geodesic.
 *
 * </para><para>
 * Since the estimation considers vertex pairs with a distance greater than
 * the given value as disconnected, the resulting estimation will always be
 * lower than the actual closeness centrality.
 *
 * \param graph The graph object.
 * \param res The result of the computation, a vector containing the
 *        closeness centrality scores for the given vertices.
 * \param vids The vertices for which the closeness centrality will be estimated.
 * \param mode The type of shortest paths to be used for the
 *        calculation in directed graphs. Possible values:
 *        \clist
 *        \cli IGRAPH_OUT
 *          the lengths of the outgoing paths are calculated.
 *        \cli IGRAPH_IN
 *          the lengths of the incoming paths are calculated.
 *        \cli IGRAPH_ALL
 *          the directed graph is considered as an
 *          undirected one for the computation.
 *        \endclist
 * \param cutoff The maximal length of paths that will be considered.
 *        If negative, the exact closeness will be calculated (no upper
 *        limit on path lengths).
 * \param weights An optional vector containing edge weights for
 *        weighted closeness. No edge weight may be NaN. Supply a
 *        null pointer here for traditional, unweighted closeness.
 * \param normalized Boolean, whether to normalize results by multiplying
 *        by the number of vertices minus one.
 * \return Error code:
 *        \clist
 *        \cli IGRAPH_ENOMEM
 *           not enough memory for temporary data.
 *        \cli IGRAPH_EINVVID
 *           invalid vertex id passed.
 *        \cli IGRAPH_EINVMODE
 *           invalid mode argument.
 *        \endclist
 *
 * Time complexity: O(n|E|),
 * n is the number
 * of vertices for which the calculation is done and
 * |E| is the number
 * of edges in the graph.
 *
 * \sa Other centrality types: \ref igraph_degree(), \ref igraph_betweenness().
 */

igraph_error_t igraph_closeness_estimate(const igraph_t *graph, igraph_vector_t *res,
                                         const igraph_vs_t vids, igraph_neimode_t mode,
                                         igraph_real_t cutoff,
                                         const igraph_vector_t *weights,
                                         igraph_bool_t normalized) {
    IGRAPH_WARNING("igraph_closeness_estimate is deprecated, use igraph_closeness_cutoff.");
    return igraph_closeness_cutoff(graph, res, NULL, NULL, vids, mode, weights, normalized, cutoff);
}


/**
 * \ingroup structural
=======
>>>>>>> c386e0d3
 * \function igraph_closeness_cutoff
 * \brief Range limited closeness centrality.
 *
 * This function computes a range-limited version of closeness centrality
 * by considering only those shortest paths whose length is no greater
 * then the given cutoff value.
 *
 * \param graph The graph object.
 * \param res The result of the computation, a vector containing the
 *        range-limited closeness centrality scores for the given vertices.
 * \param reachable_count If not \c NULL, this vector will contain the number of
 *        vertices reachable within the cutoff distance from each vertex for which
 *        the range-limited closeness is calculated (not including that vertex).
 * \param all_reachable Pointer to a Boolean. If not \c NULL, it indicates if all
 *        vertices of the graph were reachable from each vertex in \p vids within
 *        the given cutoff distance.
 * \param vids The vertices for which the range limited closeness centrality
 *             will be computed.
 * \param mode The type of shortest paths to be used for the
 *        calculation in directed graphs. Possible values:
 *        \clist
 *        \cli IGRAPH_OUT
 *          the lengths of the outgoing paths are calculated.
 *        \cli IGRAPH_IN
 *          the lengths of the incoming paths are calculated.
 *        \cli IGRAPH_ALL
 *          the directed graph is considered as an
 *          undirected one for the computation.
 *        \endclist
 * \param weights An optional vector containing edge weights for
 *        weighted closeness. No edge weight may be NaN. Supply a null
 *        pointer here for traditional, unweighted closeness.
 * \param normalized If true, the inverse of the mean distance to vertices
 *        reachable within the cutoff is returned. If false, the inverse
 *        of the sum of distances is returned.
 * \param cutoff The maximal length of paths that will be considered.
 *        If negative, the exact closeness will be calculated (no upper
 *        limit on path lengths).
 * \return Error code:
 *        \clist
 *        \cli IGRAPH_ENOMEM
 *           not enough memory for temporary data.
 *        \cli IGRAPH_EINVVID
 *           invalid vertex id passed.
 *        \cli IGRAPH_EINVMODE
 *           invalid mode argument.
 *        \endclist
 *
 * Time complexity: O(n|E|),
 * n is the number
 * of vertices for which the calculation is done and
 * |E| is the number
 * of edges in the graph.
 *
 * \sa \ref igraph_closeness() to calculate the exact closeness centrality.
 */

igraph_error_t igraph_closeness_cutoff(const igraph_t *graph, igraph_vector_t *res,
                            igraph_vector_t *reachable_count, igraph_bool_t *all_reachable,
                            const igraph_vs_t vids, igraph_neimode_t mode,
                            const igraph_vector_t *weights,
                            igraph_bool_t normalized,
                            igraph_real_t cutoff) {

    long int no_of_nodes = igraph_vcount(graph);
    igraph_vector_t already_counted;
    igraph_vector_int_t *neis;
    long int i, j;
    long int nodes_reached;
    igraph_adjlist_t allneis;

    long int actdist = 0;

    igraph_dqueue_t q;

    long int nodes_to_calc;
    igraph_vit_t vit;

    if (weights) {
        return igraph_i_closeness_cutoff_weighted(graph, res, reachable_count, all_reachable, vids, mode, cutoff,
                weights, normalized);
    }

    IGRAPH_CHECK(igraph_vit_create(graph, vids, &vit));
    IGRAPH_FINALLY(igraph_vit_destroy, &vit);

    nodes_to_calc = IGRAPH_VIT_SIZE(vit);

    if (reachable_count) {
        igraph_vector_resize(reachable_count, nodes_to_calc);
    }

    if (all_reachable) {
        *all_reachable = 1; /* be optimistic */
    }

    if (mode != IGRAPH_OUT && mode != IGRAPH_IN && mode != IGRAPH_ALL) {
        IGRAPH_ERROR("Invalid mode for closeness.", IGRAPH_EINVMODE);
    }

    IGRAPH_VECTOR_INIT_FINALLY(&already_counted, no_of_nodes);
    IGRAPH_DQUEUE_INIT_FINALLY(&q, 100);

    IGRAPH_CHECK(igraph_adjlist_init(graph, &allneis, mode, IGRAPH_LOOPS, IGRAPH_MULTIPLE));
    IGRAPH_FINALLY(igraph_adjlist_destroy, &allneis);

    IGRAPH_CHECK(igraph_vector_resize(res, nodes_to_calc));
    igraph_vector_null(res);

    for (IGRAPH_VIT_RESET(vit), i = 0;
         !IGRAPH_VIT_END(vit);
         IGRAPH_VIT_NEXT(vit), i++) {
        nodes_reached = 0;

        igraph_dqueue_clear(&q);
        IGRAPH_CHECK(igraph_dqueue_push(&q, IGRAPH_VIT_GET(vit)));
        IGRAPH_CHECK(igraph_dqueue_push(&q, 0));
        VECTOR(already_counted)[IGRAPH_VIT_GET(vit)] = i + 1;

        IGRAPH_PROGRESS("Closeness: ", 100.0 * i / nodes_to_calc, NULL);
        IGRAPH_ALLOW_INTERRUPTION();

        while (!igraph_dqueue_empty(&q)) {
            long int act = igraph_dqueue_pop(&q);
            actdist = igraph_dqueue_pop(&q);

            if (cutoff >= 0 && actdist > cutoff) {
                continue;    /* NOT break!!! */
            }

            VECTOR(*res)[i] += actdist;
            nodes_reached++;

            /* check the neighbors */
            neis = igraph_adjlist_get(&allneis, act);
            for (j = 0; j < igraph_vector_int_size(neis); j++) {
                long int neighbor = VECTOR(*neis)[j];
                if (VECTOR(already_counted)[neighbor] == i + 1) {
                    continue;
                }
                VECTOR(already_counted)[neighbor] = i + 1;
                IGRAPH_CHECK(igraph_dqueue_push(&q, neighbor));
                IGRAPH_CHECK(igraph_dqueue_push(&q, actdist + 1));
            }
        }

        if (reachable_count) {
            VECTOR(*reachable_count)[i] = nodes_reached - 1;
        }

        if (normalized) {
            /* compute the inverse of the average distance, considering only reachable nodes */
            VECTOR(*res)[i] = VECTOR(*res)[i] == 0 ? IGRAPH_NAN : ((igraph_real_t) (nodes_reached-1)) / VECTOR(*res)[i];
        } else {
            /* compute the inverse of the sum of distances */
            VECTOR(*res)[i] = VECTOR(*res)[i] == 0 ? IGRAPH_NAN : 1.0 / VECTOR(*res)[i];
        }

        if (all_reachable) {
            if (nodes_reached < no_of_nodes) {
                *all_reachable = 0 /* false */;
            }
        }
    }

    IGRAPH_PROGRESS("Closeness: ", 100.0, NULL);

    /* Clean */
    igraph_dqueue_destroy(&q);
    igraph_vector_destroy(&already_counted);
    igraph_vit_destroy(&vit);
    igraph_adjlist_destroy(&allneis);
    IGRAPH_FINALLY_CLEAN(4);

    return IGRAPH_SUCCESS;
}


/***** Harmonic centrality *****/

static igraph_error_t igraph_i_harmonic_centrality_unweighted(const igraph_t *graph, igraph_vector_t *res,
                                                   const igraph_vs_t vids, igraph_neimode_t mode,
                                                   igraph_bool_t normalized,
                                                   igraph_real_t cutoff) {

    long int no_of_nodes = igraph_vcount(graph);
    igraph_vector_t already_counted;
    igraph_vector_int_t *neis;
    long int i, j;
    igraph_adjlist_t allneis;

    long int actdist = 0;

    igraph_dqueue_t q;

    long int nodes_to_calc;
    igraph_vit_t vit;

    IGRAPH_CHECK(igraph_vit_create(graph, vids, &vit));
    IGRAPH_FINALLY(igraph_vit_destroy, &vit);

    nodes_to_calc = IGRAPH_VIT_SIZE(vit);

    if (mode != IGRAPH_OUT && mode != IGRAPH_IN &&
        mode != IGRAPH_ALL) {
        IGRAPH_ERROR("Invalid mode for harmonic centrality.", IGRAPH_EINVMODE);
    }

    IGRAPH_VECTOR_INIT_FINALLY(&already_counted, no_of_nodes);
    IGRAPH_DQUEUE_INIT_FINALLY(&q, 100);

    IGRAPH_CHECK(igraph_adjlist_init(graph, &allneis, mode, IGRAPH_LOOPS, IGRAPH_MULTIPLE));
    IGRAPH_FINALLY(igraph_adjlist_destroy, &allneis);

    IGRAPH_CHECK(igraph_vector_resize(res, nodes_to_calc));
    igraph_vector_null(res);

    for (IGRAPH_VIT_RESET(vit), i = 0;
         !IGRAPH_VIT_END(vit);
         IGRAPH_VIT_NEXT(vit), i++)
    {
        long int source = IGRAPH_VIT_GET(vit);

        igraph_dqueue_clear(&q);
        IGRAPH_CHECK(igraph_dqueue_push(&q, source));
        IGRAPH_CHECK(igraph_dqueue_push(&q, 0));
        VECTOR(already_counted)[source] = i + 1;

        IGRAPH_PROGRESS("Harmonic centrality: ", 100.0 * i / nodes_to_calc, NULL);
        IGRAPH_ALLOW_INTERRUPTION();

        while (!igraph_dqueue_empty(&q)) {
            long int act = igraph_dqueue_pop(&q);
            actdist = igraph_dqueue_pop(&q);

            if (cutoff >= 0 && actdist > cutoff) {
                continue;    /* NOT break!!! */
            }

            /* Exclude self-distance, which is zero. */
            if (source != act) {
                VECTOR(*res)[i] += 1.0/actdist;
            }

            /* check the neighbors */
            neis = igraph_adjlist_get(&allneis, act);
            for (j = 0; j < igraph_vector_int_size(neis); j++) {
                long int neighbor = VECTOR(*neis)[j];
                if (VECTOR(already_counted)[neighbor] == i + 1) {
                    continue;
                }
                VECTOR(already_counted)[neighbor] = i + 1;
                IGRAPH_CHECK(igraph_dqueue_push(&q, neighbor));
                IGRAPH_CHECK(igraph_dqueue_push(&q, actdist + 1));
            }
        }
    }

    if (normalized && no_of_nodes > 1 /* not a null graph or singleton graph */) {
        igraph_vector_scale(res, 1.0 / (no_of_nodes - 1));
    }

    IGRAPH_PROGRESS("Harmonic centrality: ", 100.0, NULL);

    /* Clean */
    igraph_dqueue_destroy(&q);
    igraph_vector_destroy(&already_counted);
    igraph_vit_destroy(&vit);
    igraph_adjlist_destroy(&allneis);
    IGRAPH_FINALLY_CLEAN(4);

    return IGRAPH_SUCCESS;
}


static igraph_error_t igraph_i_harmonic_centrality_weighted(const igraph_t *graph,
                                                 igraph_vector_t *res,
                                                 const igraph_vs_t vids,
                                                 igraph_neimode_t mode,
                                                 const igraph_vector_t *weights,
                                                 igraph_bool_t normalized,
                                                 igraph_real_t cutoff) {

    /* See igraph_shortest_paths_dijkstra() for the implementation
       details and the dirty tricks. */

    long int no_of_nodes = igraph_vcount(graph);
    long int no_of_edges = igraph_ecount(graph);

    igraph_2wheap_t Q;
    igraph_vit_t vit;
    long int nodes_to_calc;

    igraph_lazy_inclist_t inclist;
    long int i, j;

    igraph_vector_t dist;
    igraph_vector_int_t which;

    igraph_real_t mindist = 0;

    if (igraph_vector_size(weights) != no_of_edges) {
        IGRAPH_ERROR("Invalid weight vector length.", IGRAPH_EINVAL);
    }

    if (no_of_edges > 0) {
        igraph_real_t minweight = igraph_vector_min(weights);
        if (minweight <= 0) {
            IGRAPH_ERROR("Weight vector must be positive.", IGRAPH_EINVAL);
        } else if (igraph_is_nan(minweight)) {
            IGRAPH_ERROR("Weight vector must not contain NaN values.", IGRAPH_EINVAL);
        }
    }

    IGRAPH_CHECK(igraph_vit_create(graph, vids, &vit));
    IGRAPH_FINALLY(igraph_vit_destroy, &vit);

    nodes_to_calc = IGRAPH_VIT_SIZE(vit);

    IGRAPH_CHECK(igraph_2wheap_init(&Q, no_of_nodes));
    IGRAPH_FINALLY(igraph_2wheap_destroy, &Q);
    IGRAPH_CHECK(igraph_lazy_inclist_init(graph, &inclist, mode, IGRAPH_LOOPS));
    IGRAPH_FINALLY(igraph_lazy_inclist_destroy, &inclist);

    IGRAPH_VECTOR_INIT_FINALLY(&dist, no_of_nodes);
    IGRAPH_CHECK(igraph_vector_int_init(&which, no_of_nodes));
    IGRAPH_FINALLY(igraph_vector_int_destroy, &which);

    IGRAPH_CHECK(igraph_vector_resize(res, nodes_to_calc));
    igraph_vector_null(res);

    for (i = 0; !IGRAPH_VIT_END(vit); IGRAPH_VIT_NEXT(vit), i++) {

        long int source = IGRAPH_VIT_GET(vit);
        igraph_2wheap_clear(&Q);
        igraph_2wheap_push_with_index(&Q, source, -1.0);
        VECTOR(which)[source] = i + 1;
        VECTOR(dist)[source] = 1.0;     /* actual distance is zero but we need to store distance + 1 */

        while (!igraph_2wheap_empty(&Q)) {
            igraph_integer_t minnei = igraph_2wheap_max_index(&Q);
            /* Now check all neighbors of minnei for a shorter path */
            igraph_vector_int_t *neis = igraph_lazy_inclist_get(&inclist, minnei);
            long int nlen = igraph_vector_int_size(neis);

            mindist = -igraph_2wheap_delete_max(&Q);

            if (cutoff >= 0 && (mindist - 1.0) > cutoff) {
                continue;    /* NOT break!!! */
            }

            /* Exclude self-distance, which is zero. */
            if (source != minnei) {
                VECTOR(*res)[i] += 1.0 / (mindist - 1.0);
            }

            for (j = 0; j < nlen; j++) {
                long int edge = VECTOR(*neis)[j];
                long int to = IGRAPH_OTHER(graph, edge, minnei);
                igraph_real_t altdist = mindist + VECTOR(*weights)[edge];
                igraph_real_t curdist = VECTOR(dist)[to];

                if (VECTOR(which)[to] != i + 1) {
                    /* First non-infinite distance */
                    VECTOR(which)[to] = i + 1;
                    VECTOR(dist)[to] = altdist;
                    IGRAPH_CHECK(igraph_2wheap_push_with_index(&Q, to, -altdist));
                } else if (curdist == 0 /* this means curdist is infinity */ || altdist < curdist) {
                    /* This is a shorter path */
                    VECTOR(dist)[to] = altdist;
                    IGRAPH_CHECK(igraph_2wheap_modify(&Q, to, -altdist));
                }
            }

        } /* !igraph_2wheap_empty(&Q) */

    } /* !IGRAPH_VIT_END(vit) */

    if (normalized && no_of_nodes > 1 /* not a null graph or singleton graph */) {
        igraph_vector_scale(res, 1.0 / (no_of_nodes - 1));
    }

    igraph_vector_int_destroy(&which);
    igraph_vector_destroy(&dist);
    igraph_lazy_inclist_destroy(&inclist);
    igraph_2wheap_destroy(&Q);
    igraph_vit_destroy(&vit);
    IGRAPH_FINALLY_CLEAN(5);

    return IGRAPH_SUCCESS;
}


/**
 * \ingroup structural
 * \function igraph_harmonic_centrality_cutoff
 * \brief Range limited harmonic centrality.
 *
 * This function computes the range limited version of harmonic centrality:
 * only those shortest paths are considered whose length is not above the given cutoff.
 * The inverse distance to vertices not reachable within the cutoff is considered
 * to be zero.
 *
 * \param graph The graph object.
 * \param res The result of the computation, a vector containing the
 *        range limited harmonic centrality scores for the given vertices.
 * \param vids The vertices for which the harmonic centrality will be computed.
 * \param mode The type of shortest paths to be used for the
 *        calculation in directed graphs. Possible values:
 *        \clist
 *        \cli IGRAPH_OUT
 *          the lengths of the outgoing paths are calculated.
 *        \cli IGRAPH_IN
 *          the lengths of the incoming paths are calculated.
 *        \cli IGRAPH_ALL
 *          the directed graph is considered as an
 *          undirected one for the computation.
 *        \endclist
 * \param weights An optional vector containing edge weights for
 *        weighted harmonic centrality. No edge weight may be NaN.
 *        If \c NULL, all weights are considered to be one.
 * \param normalized Boolean, whether to normalize the result. If true,
 *        the result is the mean inverse path length to other vertices.
 *        i.e. it is normalized by the number of vertices minus one.
 *        If false, the result is the sum of inverse path lengths to other
 *        vertices.
 * \param cutoff The maximal length of paths that will be considered.
 *        The inverse distance to vertices that are not reachable within
 *        the cutoff path length is considered to be zero.
 *        Supply a negative value to compute the exact harmonic centrality,
 *        without any upper limit on the length of paths.
 * \return Error code:
 *        \clist
 *        \cli IGRAPH_ENOMEM
 *           not enough memory for temporary data.
 *        \cli IGRAPH_EINVVID
 *           invalid vertex id passed.
 *        \cli IGRAPH_EINVMODE
 *           invalid mode argument.
 *        \endclist
 *
 * Time complexity: O(n|E|), where
 * n is the number of vertices for which the calculation is done and
 * |E| is the number of edges in the graph.
 *
 * \sa Other centrality types: \ref igraph_closeness(), \ref igraph_betweenness().
 */

igraph_error_t igraph_harmonic_centrality_cutoff(const igraph_t *graph, igraph_vector_t *res,
                                      const igraph_vs_t vids, igraph_neimode_t mode,
                                      const igraph_vector_t *weights,
                                      igraph_bool_t normalized,
                                      igraph_real_t cutoff) {
    if (weights) {
        return igraph_i_harmonic_centrality_weighted(graph, res, vids, mode, weights, normalized, cutoff);
    } else {
        return igraph_i_harmonic_centrality_unweighted(graph, res, vids, mode, normalized, cutoff);
    }
}


/**
 * \ingroup structural
 * \function igraph_harmonic_centrality
 * \brief Harmonic centrality for some vertices.
 *
 * The harmonic centrality of a vertex is the mean inverse distance to
 * all other vertices. The inverse distance to an unreachable vertex
 * is considered to be zero.
 *
 * </para><para>
 * References:
 *
 * </para><para>
 * M. Marchiori and V. Latora, Harmony in the small-world, Physica A 285, pp. 539-546 (2000).
 * https://doi.org/10.1016/S0378-4371%2800%2900311-3
 *
 * </para><para>
 * Y. Rochat, Closeness Centrality Extended to Unconnected Graphs: the Harmonic Centrality Index, ASNA 2009.
 * https://infoscience.epfl.ch/record/200525
 *
 * </para><para>
 * S. Vigna and P. Boldi, Axioms for Centrality, Internet Mathematics 10, (2014).
 * https://doi.org/10.1080/15427951.2013.865686
 *
 * \param graph The graph object.
 * \param res The result of the computation, a vector containing the
 *        harmonic centrality scores for the given vertices.
 * \param vids The vertices for which the harmonic centrality will be computed.
 * \param mode The type of shortest paths to be used for the
 *        calculation in directed graphs. Possible values:
 *        \clist
 *        \cli IGRAPH_OUT
 *          the lengths of the outgoing paths are calculated.
 *        \cli IGRAPH_IN
 *          the lengths of the incoming paths are calculated.
 *        \cli IGRAPH_ALL
 *          the directed graph is considered as an
 *          undirected one for the computation.
 *        \endclist
 * \param weights An optional vector containing edge weights for
 *        weighted harmonic centrality. No edge weight may be NaN.
 *        If \c NULL, all weights are considered to be one.
 * \param normalized Boolean, whether to normalize the result. If true,
 *        the result is the mean inverse path length to other vertices,
 *        i.e. it is normalized by the number of vertices minus one.
 *        If false, the result is the sum of inverse path lengths to other
 *        vertices.
 * \return Error code:
 *        \clist
 *        \cli IGRAPH_ENOMEM
 *           not enough memory for temporary data.
 *        \cli IGRAPH_EINVVID
 *           invalid vertex id passed.
 *        \cli IGRAPH_EINVMODE
 *           invalid mode argument.
 *        \endclist
 *
 * Time complexity: O(n|E|), where
 * n is the numberof vertices for which the calculation is done and
 * |E| is the number of edges in the graph.
 *
 * \sa Other centrality types: \ref igraph_closeness(), \ref igraph_degree(), \ref igraph_betweenness().
 */

igraph_error_t igraph_harmonic_centrality(const igraph_t *graph, igraph_vector_t *res,
                               const igraph_vs_t vids, igraph_neimode_t mode,
                               const igraph_vector_t *weights,
                               igraph_bool_t normalized) {
    return igraph_harmonic_centrality_cutoff(graph, res, vids, mode, weights, normalized, /* cutoff= */ -1);
}<|MERGE_RESOLUTION|>--- conflicted
+++ resolved
@@ -266,87 +266,6 @@
 
 /**
  * \ingroup structural
-<<<<<<< HEAD
- * \function igraph_closeness_estimate
- * \brief Closeness centrality estimations for some vertices.
- *
- * \deprecated-by igraph_closeness_cutoff 0.9
- *
- * </para><para>
- * The closeness centrality of a vertex measures how easily other
- * vertices can be reached from it (or the other way: how easily it
- * can be reached from the other vertices). It is defined as
- * the number of vertices minus one divided by the sum of the
- * lengths of all geodesics from/to the given vertex. When estimating
- * closeness centrality, igraph considers paths having a length less than
- * or equal to a prescribed cutoff value.
- *
- * </para><para>
- * If the graph is not connected, and there is no such path between two
- * vertices, the number of vertices is used instead the length of the
- * geodesic. This is always longer than the longest possible geodesic.
- *
- * </para><para>
- * Since the estimation considers vertex pairs with a distance greater than
- * the given value as disconnected, the resulting estimation will always be
- * lower than the actual closeness centrality.
- *
- * \param graph The graph object.
- * \param res The result of the computation, a vector containing the
- *        closeness centrality scores for the given vertices.
- * \param vids The vertices for which the closeness centrality will be estimated.
- * \param mode The type of shortest paths to be used for the
- *        calculation in directed graphs. Possible values:
- *        \clist
- *        \cli IGRAPH_OUT
- *          the lengths of the outgoing paths are calculated.
- *        \cli IGRAPH_IN
- *          the lengths of the incoming paths are calculated.
- *        \cli IGRAPH_ALL
- *          the directed graph is considered as an
- *          undirected one for the computation.
- *        \endclist
- * \param cutoff The maximal length of paths that will be considered.
- *        If negative, the exact closeness will be calculated (no upper
- *        limit on path lengths).
- * \param weights An optional vector containing edge weights for
- *        weighted closeness. No edge weight may be NaN. Supply a
- *        null pointer here for traditional, unweighted closeness.
- * \param normalized Boolean, whether to normalize results by multiplying
- *        by the number of vertices minus one.
- * \return Error code:
- *        \clist
- *        \cli IGRAPH_ENOMEM
- *           not enough memory for temporary data.
- *        \cli IGRAPH_EINVVID
- *           invalid vertex id passed.
- *        \cli IGRAPH_EINVMODE
- *           invalid mode argument.
- *        \endclist
- *
- * Time complexity: O(n|E|),
- * n is the number
- * of vertices for which the calculation is done and
- * |E| is the number
- * of edges in the graph.
- *
- * \sa Other centrality types: \ref igraph_degree(), \ref igraph_betweenness().
- */
-
-igraph_error_t igraph_closeness_estimate(const igraph_t *graph, igraph_vector_t *res,
-                                         const igraph_vs_t vids, igraph_neimode_t mode,
-                                         igraph_real_t cutoff,
-                                         const igraph_vector_t *weights,
-                                         igraph_bool_t normalized) {
-    IGRAPH_WARNING("igraph_closeness_estimate is deprecated, use igraph_closeness_cutoff.");
-    return igraph_closeness_cutoff(graph, res, NULL, NULL, vids, mode, weights, normalized, cutoff);
-}
-
-
-/**
- * \ingroup structural
-=======
->>>>>>> c386e0d3
  * \function igraph_closeness_cutoff
  * \brief Range limited closeness centrality.
  *
