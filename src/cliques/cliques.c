--- conflicted
+++ resolved
@@ -520,13 +520,7 @@
     igraph_integer_t max_size;
 } igraph_i_maximal_clique_data_t;
 
-<<<<<<< HEAD
-static igraph_error_t igraph_i_maximal_cliques(const igraph_t *graph, igraph_i_maximal_clique_func_t func, void* data);
-
 static igraph_error_t igraph_i_maximal_or_largest_cliques_or_indsets(
-=======
-static int igraph_i_maximal_or_largest_cliques_or_indsets(
->>>>>>> 518f6ac4
         const igraph_t *graph,
         igraph_vector_ptr_t *res,
         igraph_integer_t *clique_number,
@@ -946,50 +940,27 @@
 /* MAXIMAL CLIQUES, LARGEST CLIQUES                                      */
 /*************************************************************************/
 
-<<<<<<< HEAD
-static igraph_error_t igraph_i_maximal_cliques_store_max_size(const igraph_vector_int_t* clique, void* data,
-                                                   igraph_bool_t* cont) {
+static igraph_bool_t igraph_i_maximal_cliques_store_max_size(igraph_vector_int_t* clique, void* data) {
     igraph_integer_t* result = (igraph_integer_t*)data;
-    IGRAPH_UNUSED(cont);
     if (*result < igraph_vector_int_size(clique)) {
         *result = igraph_vector_int_size(clique);
     }
-    return IGRAPH_SUCCESS;
-}
-
-static igraph_error_t igraph_i_largest_cliques_store(const igraph_vector_int_t* clique, void* data, igraph_bool_t* cont) {
-    igraph_vector_ptr_t* result = (igraph_vector_ptr_t*)data;
-    igraph_vector_int_t* vec;
-    igraph_integer_t i, n;
-=======
-static igraph_bool_t igraph_i_maximal_cliques_store_max_size(igraph_vector_t* clique, void* data) {
-    igraph_integer_t* result = (igraph_integer_t*)data;
-    if (*result < igraph_vector_size(clique)) {
-        *result = (igraph_integer_t) igraph_vector_size(clique);
-    }
-    igraph_vector_destroy(clique);
+    igraph_vector_int_destroy(clique);
     igraph_Free(clique);
     return 1;
 }
 
-static igraph_bool_t igraph_i_largest_cliques_store(igraph_vector_t* clique, void* data) {
+static igraph_bool_t igraph_i_largest_cliques_store(igraph_vector_int_t* clique, void* data) {
     igraph_vector_ptr_t* result = (igraph_vector_ptr_t*)data;
-    long int i, n;
->>>>>>> 518f6ac4
+    igraph_integer_t i, n;
 
     /* Is the current clique at least as large as the others that we have found? */
     if (!igraph_vector_ptr_empty(result)) {
-<<<<<<< HEAD
         n = igraph_vector_int_size(clique);
         if (n < igraph_vector_int_size(VECTOR(*result)[0])) {
-            return IGRAPH_SUCCESS;
-=======
-        n = igraph_vector_size(clique);
-        if (n < igraph_vector_size(VECTOR(*result)[0])) {
-            igraph_vector_destroy(clique);
+            igraph_vector_int_destroy(clique);
             igraph_Free(clique);
             return 1;
->>>>>>> 518f6ac4
         }
 
         if (n > igraph_vector_int_size(VECTOR(*result)[0])) {
@@ -1001,21 +972,9 @@
         }
     }
 
-<<<<<<< HEAD
-    vec = IGRAPH_CALLOC(1, igraph_vector_int_t);
-    if (vec == 0) {
-        IGRAPH_ERROR("cannot allocate memory for storing next clique", IGRAPH_ENOMEM);
-    }
-
-    IGRAPH_CHECK(igraph_vector_int_copy(vec, clique));
-    IGRAPH_CHECK(igraph_vector_ptr_push_back(result, vec));
-
-    return IGRAPH_SUCCESS;
-=======
     IGRAPH_CHECK(igraph_vector_ptr_push_back(result, clique));
 
     return 1;
->>>>>>> 518f6ac4
 }
 
 /**
@@ -1081,259 +1040,7 @@
  */
 igraph_error_t igraph_clique_number(const igraph_t *graph, igraph_integer_t *no) {
     *no = 0;
-<<<<<<< HEAD
-    return igraph_i_maximal_cliques(graph, &igraph_i_maximal_cliques_store_max_size, (void*)no);
-}
-
-typedef struct {
-    igraph_vector_int_t cand;
-    igraph_vector_int_t fini;
-    igraph_vector_int_t cand_filtered;
-} igraph_i_maximal_cliques_stack_frame;
-
-static void igraph_i_maximal_cliques_stack_frame_destroy(igraph_i_maximal_cliques_stack_frame *frame) {
-    igraph_vector_int_destroy(&frame->cand);
-    igraph_vector_int_destroy(&frame->fini);
-    igraph_vector_int_destroy(&frame->cand_filtered);
-}
-
-static void igraph_i_maximal_cliques_stack_destroy(igraph_stack_ptr_t *stack) {
-    igraph_i_maximal_cliques_stack_frame *frame;
-
-    while (!igraph_stack_ptr_empty(stack)) {
-        frame = (igraph_i_maximal_cliques_stack_frame*)igraph_stack_ptr_pop(stack);
-        igraph_i_maximal_cliques_stack_frame_destroy(frame);
-        free(frame);
-    }
-
-    igraph_stack_ptr_destroy(stack);
-}
-
-static igraph_error_t igraph_i_maximal_cliques(const igraph_t *graph, igraph_i_maximal_clique_func_t func, void* data) {
-    igraph_bool_t directed = igraph_is_directed(graph);
-    igraph_integer_t i, j, k, l;
-    igraph_integer_t no_of_nodes, nodes_to_check, nodes_done;
-    igraph_integer_t best_cand = 0, best_cand_degree = 0, best_fini_cand_degree;
-    igraph_adjlist_t adj_list;
-    igraph_stack_ptr_t stack;
-    igraph_i_maximal_cliques_stack_frame frame, *new_frame_ptr;
-    igraph_vector_int_t clique;
-    igraph_vector_int_t new_cand, new_fini, cn, best_cand_nbrs,
-                        best_fini_cand_nbrs;
-    igraph_bool_t cont = 1;
-    igraph_bool_t found;
-
-    if (directed) {
-        IGRAPH_WARNING("directionality of edges is ignored for directed graphs");
-    }
-
-    no_of_nodes = igraph_vcount(graph);
-    if (no_of_nodes == 0) {
-        return IGRAPH_SUCCESS;
-    }
-
-    /* Construct an adjacency list representation */
-    IGRAPH_CHECK(igraph_adjlist_init(
-        graph, &adj_list, IGRAPH_ALL, IGRAPH_NO_LOOPS, IGRAPH_NO_MULTIPLE
-    ));
-    IGRAPH_FINALLY(igraph_adjlist_destroy, &adj_list);
-    igraph_adjlist_sort(&adj_list);
-
-    /* Initialize stack */
-    IGRAPH_CHECK(igraph_stack_ptr_init(&stack, 0));
-    IGRAPH_FINALLY(igraph_i_maximal_cliques_stack_destroy, &stack);
-
-    /* Create the initial (empty) clique */
-    IGRAPH_VECTOR_INT_INIT_FINALLY(&clique, 0);
-
-    /* Initialize new_cand, new_fini, cn, best_cand_nbrs and best_fini_cand_nbrs (will be used later) */
-    igraph_vector_int_init(&new_cand, 0);
-    IGRAPH_FINALLY(igraph_vector_int_destroy, &new_cand);
-    igraph_vector_int_init(&new_fini, 0);
-    IGRAPH_FINALLY(igraph_vector_int_destroy, &new_fini);
-    igraph_vector_int_init(&cn, 0);
-    IGRAPH_FINALLY(igraph_vector_int_destroy, &cn);
-    igraph_vector_int_init(&best_cand_nbrs, 0);
-    IGRAPH_FINALLY(igraph_vector_int_destroy, &best_cand_nbrs);
-    igraph_vector_int_init(&best_fini_cand_nbrs, 0);
-    IGRAPH_FINALLY(igraph_vector_int_destroy, &best_fini_cand_nbrs);
-
-    /* Find the vertex with the highest degree */
-    best_cand = 0;
-    best_cand_degree = igraph_vector_int_size(igraph_adjlist_get(&adj_list, 0));
-    for (i = 1; i < no_of_nodes; i++) {
-        j = igraph_vector_int_size(igraph_adjlist_get(&adj_list, i));
-        if (j > best_cand_degree) {
-            best_cand = i;
-            best_cand_degree = j;
-        }
-    }
-
-    /* Create the initial stack frame */
-    IGRAPH_CHECK(igraph_vector_int_init_seq(&frame.cand, 0, no_of_nodes - 1));
-    IGRAPH_FINALLY(igraph_vector_int_destroy, &frame.cand);
-    IGRAPH_CHECK(igraph_vector_int_init(&frame.fini, 0));
-    IGRAPH_FINALLY(igraph_vector_int_destroy, &frame.fini);
-    IGRAPH_CHECK(igraph_vector_int_init(&frame.cand_filtered, 0));
-    IGRAPH_FINALLY(igraph_vector_int_destroy, &frame.cand_filtered);
-    IGRAPH_CHECK(igraph_vector_int_difference_sorted(&frame.cand,
-                 igraph_adjlist_get(&adj_list, best_cand), &frame.cand_filtered));
-    IGRAPH_FINALLY_CLEAN(3);
-    IGRAPH_FINALLY(igraph_i_maximal_cliques_stack_frame_destroy, &frame);
-
-    /* TODO: frame.cand and frame.fini should be a set instead of a vector */
-
-    /* Main loop starts here */
-    nodes_to_check = igraph_vector_int_size(&frame.cand_filtered); nodes_done = 0;
-    while (!igraph_vector_int_empty(&frame.cand_filtered) || !igraph_stack_ptr_empty(&stack)) {
-        if (igraph_vector_int_empty(&frame.cand_filtered)) {
-            /* No candidates left to check in this stack frame, pop out the previous stack frame */
-            igraph_i_maximal_cliques_stack_frame *newframe = igraph_stack_ptr_pop(&stack);
-            igraph_i_maximal_cliques_stack_frame_destroy(&frame);
-            frame = *newframe;
-            free(newframe);
-
-            if (igraph_stack_ptr_size(&stack) == 1) {
-                /* We will be using the next candidate node in the next iteration, so we can increase
-                 * nodes_done by 1 */
-                nodes_done++;
-            }
-
-            /* For efficiency reasons, we only check for interruption and show progress here */
-            IGRAPH_PROGRESS("Maximal cliques: ", 100.0 * nodes_done / nodes_to_check, NULL);
-            IGRAPH_ALLOW_INTERRUPTION();
-
-            igraph_vector_int_pop_back(&clique);
-            continue;
-        }
-
-        /* Try the next node in the clique */
-        i = igraph_vector_int_pop_back(&frame.cand_filtered);
-        IGRAPH_CHECK(igraph_vector_int_push_back(&clique, i));
-
-        /* Remove the node from the candidate list */
-        found = igraph_vector_int_binsearch(&frame.cand, i, &j); IGRAPH_ASSERT(found);
-        igraph_vector_int_remove(&frame.cand, j);
-
-        /* Add the node to the finished list */
-        found = igraph_vector_int_binsearch(&frame.fini, i, &j); IGRAPH_ASSERT(!found);
-        IGRAPH_CHECK(igraph_vector_int_insert(&frame.fini, j, i));
-
-        /* Create new_cand and new_fini */
-        IGRAPH_CHECK(igraph_vector_int_intersect_sorted(&frame.cand, igraph_adjlist_get(&adj_list, i), &new_cand));
-        IGRAPH_CHECK(igraph_vector_int_intersect_sorted(&frame.fini, igraph_adjlist_get(&adj_list, i), &new_fini));
-
-        /* Do we have anything more to search? */
-        if (igraph_vector_int_empty(&new_cand)) {
-            if (igraph_vector_int_empty(&new_fini)) {
-                /* We have a maximal clique here */
-                IGRAPH_CHECK(func(&clique, data, &cont));
-                if (!cont) {
-                    /* The callback function requested to stop the search */
-                    break;
-                }
-            }
-            igraph_vector_int_pop_back(&clique);
-            continue;
-        }
-        if (igraph_vector_int_empty(&new_fini) &&
-            igraph_vector_int_size(&new_cand) == 1) {
-            /* Shortcut: only one node left */
-            IGRAPH_CHECK(igraph_vector_int_push_back(&clique, VECTOR(new_cand)[0]));
-            IGRAPH_CHECK(func(&clique, data, &cont));
-            if (!cont) {
-                /* The callback function requested to stop the search */
-                break;
-            }
-            igraph_vector_int_pop_back(&clique);
-            igraph_vector_int_pop_back(&clique);
-            continue;
-        }
-
-        /* Find the next best candidate node in new_fini */
-        l = igraph_vector_int_size(&new_cand);
-        best_cand_degree = -1;
-        j = igraph_vector_int_size(&new_fini);
-        for (i = 0; i < j; i++) {
-            k = VECTOR(new_fini)[i];
-            IGRAPH_CHECK(igraph_vector_int_intersect_sorted(&new_cand, igraph_adjlist_get(&adj_list, k), &cn));
-            if (igraph_vector_int_size(&cn) > best_cand_degree) {
-                best_cand_degree = igraph_vector_int_size(&cn);
-                IGRAPH_CHECK(igraph_vector_int_update(&best_fini_cand_nbrs, &cn));
-                if (best_cand_degree == l) {
-                    /* Cool, we surely have the best candidate node here as best_cand_degree can't get any better */
-                    break;
-                }
-            }
-        }
-        /* Shortcut here: we don't have to examine new_cand */
-        if (best_cand_degree == l) {
-            igraph_vector_int_pop_back(&clique);
-            continue;
-        }
-        /* Still finding best candidate node */
-        best_fini_cand_degree = best_cand_degree;
-        best_cand_degree = -1;
-        j = igraph_vector_int_size(&new_cand);
-        l = l - 1;
-        for (i = 0; i < j; i++) {
-            k = VECTOR(new_cand)[i];
-            IGRAPH_CHECK(igraph_vector_int_intersect_sorted(&new_cand, igraph_adjlist_get(&adj_list, k), &cn));
-            if (igraph_vector_int_size(&cn) > best_cand_degree) {
-                best_cand_degree = igraph_vector_int_size(&cn);
-                IGRAPH_CHECK(igraph_vector_int_update(&best_cand_nbrs, &cn));
-                if (best_cand_degree == l) {
-                    /* Cool, we surely have the best candidate node here as best_cand_degree can't get any better */
-                    break;
-                }
-            }
-        }
-
-        /* Create a new stack frame in case we back out later */
-        new_frame_ptr = IGRAPH_CALLOC(1, igraph_i_maximal_cliques_stack_frame);
-        if (new_frame_ptr == 0) {
-            IGRAPH_ERROR("cannot allocate new stack frame", IGRAPH_ENOMEM);
-        }
-        IGRAPH_FINALLY(igraph_free, new_frame_ptr);
-        *new_frame_ptr = frame;
-        memset(&frame, 0, sizeof(frame));
-        IGRAPH_CHECK(igraph_stack_ptr_push(&stack, new_frame_ptr));
-        IGRAPH_FINALLY_CLEAN(1);  /* ownership of new_frame_ptr taken by the stack */
-        /* Ownership of the current frame and its vectors (frame.cand, frame.done, frame.cand_filtered)
-         * is taken by the stack from now on. Vectors in frame must be re-initialized with new_cand,
-         * new_fini and stuff. The old frame.cand and frame.fini won't be leaked because they are
-         * managed by the stack now. */
-        frame.cand = new_cand;
-        frame.fini = new_fini;
-        IGRAPH_CHECK(igraph_vector_int_init(&new_cand, 0));
-        IGRAPH_CHECK(igraph_vector_int_init(&new_fini, 0));
-        IGRAPH_CHECK(igraph_vector_int_init(&frame.cand_filtered, 0));
-
-        /* Adjust frame.cand_filtered */
-        if (best_cand_degree < best_fini_cand_degree) {
-            IGRAPH_CHECK(igraph_vector_int_difference_sorted(&frame.cand, &best_fini_cand_nbrs, &frame.cand_filtered));
-        } else {
-            IGRAPH_CHECK(igraph_vector_int_difference_sorted(&frame.cand, &best_cand_nbrs, &frame.cand_filtered));
-        }
-    }
-
-    IGRAPH_PROGRESS("Maximal cliques: ", 100.0, NULL);
-
-    igraph_adjlist_destroy(&adj_list);
-    igraph_vector_int_destroy(&clique);
-    igraph_vector_int_destroy(&new_cand);
-    igraph_vector_int_destroy(&new_fini);
-    igraph_vector_int_destroy(&cn);
-    igraph_vector_int_destroy(&best_cand_nbrs);
-    igraph_vector_int_destroy(&best_fini_cand_nbrs);
-    igraph_i_maximal_cliques_stack_frame_destroy(&frame);
-    igraph_i_maximal_cliques_stack_destroy(&stack);
-    IGRAPH_FINALLY_CLEAN(9);
-
-    return IGRAPH_SUCCESS;
-=======
     return igraph_maximal_cliques_callback(graph, &igraph_i_maximal_cliques_store_max_size, (void*)no, 0, 0);
->>>>>>> 518f6ac4
 }
 
 static igraph_error_t igraph_i_maximal_or_largest_cliques_or_indsets(const igraph_t *graph,
