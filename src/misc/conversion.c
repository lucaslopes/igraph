/* -*- mode: C -*-  */
/*
   IGraph library.
   Copyright (C) 2005-2012  Gabor Csardi <csardi.gabor@gmail.com>
   334 Harvard street, Cambridge, MA 02139 USA

   This program is free software; you can redistribute it and/or modify
   it under the terms of the GNU General Public License as published by
   the Free Software Foundation; either version 2 of the License, or
   (at your option) any later version.

   This program is distributed in the hope that it will be useful,
   but WITHOUT ANY WARRANTY; without even the implied warranty of
   MERCHANTABILITY or FITNESS FOR A PARTICULAR PURPOSE.  See the
   GNU General Public License for more details.

   You should have received a copy of the GNU General Public License
   along with this program; if not, write to the Free Software
   Foundation, Inc., 51 Franklin Street, Fifth Floor, Boston, MA
   02110-1301 USA

*/

#include "igraph_conversion.h"

#include "igraph_iterators.h"
#include "igraph_interface.h"
#include "igraph_attributes.h"
#include "igraph_constructors.h"
#include "igraph_structural.h"
#include "igraph_sparsemat.h"
#include "igraph_random.h"

#include "core/fixed_vectorlist.h"
#include "graph/attributes.h"

/**
 * \ingroup conversion
 * \function igraph_get_adjacency
 * \brief Returns the adjacency matrix of a graph
 *
 * </para><para>
 * The result is an adjacency matrix. Entry i, j of the matrix
 * contains the number of edges connecting vertex i to vertex j.
 * \param graph Pointer to the graph to convert
 * \param res Pointer to an initialized matrix object, it will be
 *        resized if needed.
 * \param type Constant giving the type of the adjacency matrix to
 *        create for undirected graphs. It is ignored for directed
 *        graphs. Possible values:
 *        \clist
 *        \cli IGRAPH_GET_ADJACENCY_UPPER
 *          the upper right triangle of the matrix is used.
 *        \cli IGRAPH_GET_ADJACENCY_LOWER
 *          the lower left triangle of the matrix is used.
 *        \cli IGRAPH_GET_ADJACENCY_BOTH
 *          the whole matrix is used, a symmetric matrix is returned
 *          if the graph is undirected.
 *        \endclist
 * \return Error code:
 *        \c IGRAPH_EINVAL invalid type argument.
 *
 * \sa igraph_get_adjacency_sparse() if you want a sparse matrix representation
 *
 * Time complexity: O(|V||V|),
 * |V| is the
 * number of vertices in the graph.
 */

igraph_error_t igraph_get_adjacency(const igraph_t *graph, igraph_matrix_t *res,
                         igraph_get_adjacency_t type) {

    igraph_eit_t edgeit;
    igraph_integer_t no_of_nodes = igraph_vcount(graph);
    igraph_bool_t directed = igraph_is_directed(graph);
    igraph_error_t retval = 0;
    igraph_integer_t from, to;
    igraph_integer_t ffrom, fto;

    IGRAPH_CHECK(igraph_matrix_resize(res, no_of_nodes, no_of_nodes));
    igraph_matrix_null(res);
    IGRAPH_CHECK(igraph_eit_create(graph, igraph_ess_all(0), &edgeit));
    IGRAPH_FINALLY(igraph_eit_destroy, &edgeit);

    if (directed) {
        while (!IGRAPH_EIT_END(edgeit)) {
            igraph_integer_t edge = IGRAPH_EIT_GET(edgeit);
            igraph_edge(graph, edge, &ffrom, &fto);
            from = ffrom;
            to = fto;
            MATRIX(*res, from, to) += 1;
            IGRAPH_EIT_NEXT(edgeit);
        }
    } else if (type == IGRAPH_GET_ADJACENCY_UPPER) {
        while (!IGRAPH_EIT_END(edgeit)) {
            igraph_integer_t edge = IGRAPH_EIT_GET(edgeit);
            igraph_edge(graph, edge, &ffrom, &fto);
            from = ffrom;
            to = fto;
            if (to < from) {
                MATRIX(*res, to, from) += 1;
            } else {
                MATRIX(*res, from, to) += 1;
            }
            IGRAPH_EIT_NEXT(edgeit);
        }
    } else if (type == IGRAPH_GET_ADJACENCY_LOWER) {
        while (!IGRAPH_EIT_END(edgeit)) {
            igraph_integer_t edge = IGRAPH_EIT_GET(edgeit);
            igraph_edge(graph, edge, &ffrom, &fto);
            from = ffrom;
            to = fto;
            if (to < from) {
                MATRIX(*res, from, to) += 1;
            } else {
                MATRIX(*res, to, from) += 1;
            }
            IGRAPH_EIT_NEXT(edgeit);
        }
    } else if (type == IGRAPH_GET_ADJACENCY_BOTH) {
        while (!IGRAPH_EIT_END(edgeit)) {
            igraph_integer_t edge = IGRAPH_EIT_GET(edgeit);
            igraph_edge(graph, edge, &ffrom, &fto);
            from = ffrom;
            to = fto;
            MATRIX(*res, from, to) += 1;
            if (from != to) {
                MATRIX(*res, to, from) += 1;
            }
            IGRAPH_EIT_NEXT(edgeit);
        }
    } else {
        IGRAPH_ERROR("Invalid type argument", IGRAPH_EINVAL);
    }

    igraph_eit_destroy(&edgeit);
    IGRAPH_FINALLY_CLEAN(1);
    return retval;
}

/**
 * \ingroup conversion
 * \function igraph_get_adjacency_sparse
 * \brief Returns the adjacency matrix of a graph in sparse matrix format.
 *
 * </para><para>
 * The result is an adjacency matrix. Entry i, j of the matrix
 * contains the number of edges connecting vertex i to vertex j.
 * \param graph Pointer to the graph to convert.
 * \param res Pointer to an initialized sparse matrix object, it will be
 *        resized if needed.
 * \param type Constant giving the type of the adjacency matrix to
 *        create for undirected graphs. It is ignored for directed
 *        graphs. Possible values:
 *        \clist
 *        \cli IGRAPH_GET_ADJACENCY_UPPER
 *          the upper right triangle of the matrix is used.
 *        \cli IGRAPH_GET_ADJACENCY_LOWER
 *          the lower left triangle of the matrix is used.
 *        \cli IGRAPH_GET_ADJACENCY_BOTH
 *          the whole matrix is used, a symmetric matrix is returned.
 *        \endclist
 * \return Error code:
 *        \c IGRAPH_EINVAL invalid type argument.
 *
 * \sa igraph_get_adjacency if you would like to get a normal matrix
 *   ( \type igraph_matrix_t )
 *
 * \deprecated-by igraph_get_sparsemat 0.10
 *
 * Time complexity: O(|V||V|), |V| is the number of vertices in the graph.
 */

igraph_error_t igraph_get_adjacency_sparse(const igraph_t *graph, igraph_spmatrix_t *res,
                                igraph_get_adjacency_t type) {

    igraph_eit_t edgeit;
    igraph_integer_t no_of_nodes = igraph_vcount(graph);
    igraph_bool_t directed = igraph_is_directed(graph);
    igraph_integer_t from, to;
    igraph_integer_t ffrom, fto;

    igraph_spmatrix_null(res);
    IGRAPH_CHECK(igraph_spmatrix_resize(res, no_of_nodes, no_of_nodes));
    IGRAPH_CHECK(igraph_eit_create(graph, igraph_ess_all(0), &edgeit));
    IGRAPH_FINALLY(igraph_eit_destroy, &edgeit);

    if (directed) {
        while (!IGRAPH_EIT_END(edgeit)) {
            igraph_edge(graph, IGRAPH_EIT_GET(edgeit), &ffrom, &fto);
            from = ffrom;
            to = fto;
            igraph_spmatrix_add_e(res, from, to, 1);
            IGRAPH_EIT_NEXT(edgeit);
        }
    } else if (type == IGRAPH_GET_ADJACENCY_UPPER) {
        while (!IGRAPH_EIT_END(edgeit)) {
            igraph_edge(graph, IGRAPH_EIT_GET(edgeit), &ffrom, &fto);
            from = ffrom;
            to = fto;
            if (to < from) {
                igraph_spmatrix_add_e(res, to, from, 1);
            } else {
                igraph_spmatrix_add_e(res, from, to, 1);
            }
            IGRAPH_EIT_NEXT(edgeit);
        }
    } else if (type == IGRAPH_GET_ADJACENCY_LOWER) {
        while (!IGRAPH_EIT_END(edgeit)) {
            igraph_edge(graph, IGRAPH_EIT_GET(edgeit), &ffrom, &fto);
            from = ffrom;
            to = fto;
            if (to > from) {
                igraph_spmatrix_add_e(res, to, from, 1);
            } else {
                igraph_spmatrix_add_e(res, from, to, 1);
            }
            IGRAPH_EIT_NEXT(edgeit);
        }
    } else if (type == IGRAPH_GET_ADJACENCY_BOTH) {
        while (!IGRAPH_EIT_END(edgeit)) {
            igraph_edge(graph, IGRAPH_EIT_GET(edgeit), &ffrom, &fto);
            from = ffrom;
            to = fto;
            igraph_spmatrix_add_e(res, from, to, 1);
            if (from != to) {
                igraph_spmatrix_add_e(res, to, from, 1);
            }
            IGRAPH_EIT_NEXT(edgeit);
        }
    } else {
        IGRAPH_ERROR("Invalid type argument.", IGRAPH_EINVAL);
    }

    igraph_eit_destroy(&edgeit);
    IGRAPH_FINALLY_CLEAN(1);
    return IGRAPH_SUCCESS;
}

/**
 * \ingroup conversion
 * \function igraph_get_edgelist
 * \brief Returns the list of edges in a graph
 *
 * </para><para>The order of the edges is given by the edge IDs.
 * \param graph Pointer to the graph object
 * \param res Pointer to an initialized vector object, it will be
 *        resized.
 * \param bycol Logical, if true, the edges will be returned
 *        columnwise, e.g. the first edge is
 *        <code>res[0]->res[|E|]</code>, the second is
 *        <code>res[1]->res[|E|+1]</code>, etc.
 * \return Error code.
 *
 * \sa \ref igraph_edges() to return the result only for some edge IDs.
 *
 * Time complexity: O(|E|), the
 * number of edges in the graph.
 */

igraph_error_t igraph_get_edgelist(const igraph_t *graph, igraph_vector_int_t *res, igraph_bool_t bycol) {

    igraph_eit_t edgeit;
    igraph_integer_t no_of_edges = igraph_ecount(graph);
    igraph_integer_t vptr = 0;
    igraph_integer_t from, to;

    IGRAPH_CHECK(igraph_vector_int_resize(res, no_of_edges * 2));
    IGRAPH_CHECK(igraph_eit_create(graph, igraph_ess_all(IGRAPH_EDGEORDER_ID),
                                   &edgeit));
    IGRAPH_FINALLY(igraph_eit_destroy, &edgeit);

    if (bycol) {
        while (!IGRAPH_EIT_END(edgeit)) {
            igraph_edge(graph, IGRAPH_EIT_GET(edgeit), &from, &to);
            VECTOR(*res)[vptr] = from;
            VECTOR(*res)[vptr + no_of_edges] = to;
            vptr++;
            IGRAPH_EIT_NEXT(edgeit);
        }
    } else {
        while (!IGRAPH_EIT_END(edgeit)) {
            igraph_edge(graph, IGRAPH_EIT_GET(edgeit), &from, &to);
            VECTOR(*res)[vptr++] = from;
            VECTOR(*res)[vptr++] = to;
            IGRAPH_EIT_NEXT(edgeit);
        }
    }

    igraph_eit_destroy(&edgeit);
    IGRAPH_FINALLY_CLEAN(1);
    return IGRAPH_SUCCESS;
}

/**
 * \function igraph_to_directed
 * \brief Convert an undirected graph to a directed one
 *
 * </para><para>
 * If the supplied graph is directed, this function does nothing.
 * \param graph The graph object to convert.
 * \param mode Constant, specifies the details of how exactly the
 *        conversion is done. Possible values:
 *        \clist
 *        \cli IGRAPH_TO_DIRECTED_ARBITRARY
 *        The number of edges in the
 *        graph stays the same, an arbitrarily directed edge is
 *        created for each undirected edge.
 *        \cli IGRAPH_TO_DIRECTED_MUTUAL
 *        Two directed edges are
 *        created for each undirected edge, one in each direction.
 *        \cli IGRAPH_TO_DIRECTED_RANDOM
 *        Each undirected edge is converted to a randomly oriented
 *        directed one.
 *        \cli IGRAPH_TO_DIRECTED_ACYCLIC
 *        Each undirected edge is converted to a directed edge oriented
 *        from a lower index vertex to a higher index one. If no self-loops
 *        were present, then the result is a directed acyclic graph.
 *        \endclist
 * \return Error code.
 *
 * Time complexity: O(|V|+|E|), the number of vertices plus the number
 * of edges.
 */

igraph_error_t igraph_to_directed(igraph_t *graph,
                       igraph_to_directed_t mode) {
    igraph_integer_t no_of_edges = igraph_ecount(graph);
    igraph_integer_t no_of_nodes = igraph_vcount(graph);

    if (igraph_is_directed(graph)) {
        return IGRAPH_SUCCESS;
    }

    switch (mode) {
    case IGRAPH_TO_DIRECTED_ARBITRARY:
    case IGRAPH_TO_DIRECTED_RANDOM:
    case IGRAPH_TO_DIRECTED_ACYCLIC:
      {
        igraph_t newgraph;
        igraph_vector_int_t edges;
        igraph_integer_t size = no_of_edges * 2;
        igraph_integer_t i;

        IGRAPH_VECTOR_INT_INIT_FINALLY(&edges, size);
        IGRAPH_CHECK(igraph_get_edgelist(graph, &edges, 0));

        if (mode == IGRAPH_TO_DIRECTED_RANDOM) {
            RNG_BEGIN();

            for (i=0; i < no_of_edges; ++i) {
                if (RNG_INTEGER(0,1)) {
                    igraph_real_t temp = VECTOR(edges)[2*i];
                    VECTOR(edges)[2*i] = VECTOR(edges)[2*i+1];
                    VECTOR(edges)[2*i+1] = temp;
                }
            }

            RNG_END();
        } else if (mode == IGRAPH_TO_DIRECTED_ACYCLIC) {
            /* Currently, the endpoints of undirected edges are ordered in the
               internal graph datastructure, i.e. it is always true that from < to.
               However, it is not guaranteed that this will not be changed in
               the future, and this ordering should not be relied on outside of
               the implementation of the minimal API in type_indexededgelist.c.

               Therefore, we order the edge endpoints anyway in the following loop: */
            for (i=0; i < no_of_edges; ++i) {
                if (VECTOR(edges)[2*i] > VECTOR(edges)[2*i+1]) {
                    igraph_real_t temp = VECTOR(edges)[2*i];
                    VECTOR(edges)[2*i] = VECTOR(edges)[2*i+1];
                    VECTOR(edges)[2*i+1] = temp;
                }
            }
        }

        IGRAPH_CHECK(igraph_create(&newgraph, &edges,
                                   no_of_nodes,
                                   IGRAPH_DIRECTED));
        IGRAPH_FINALLY(igraph_destroy, &newgraph);
        IGRAPH_I_ATTRIBUTE_DESTROY(&newgraph);
        IGRAPH_I_ATTRIBUTE_COPY(&newgraph, graph, 1, 1, 1);
        igraph_vector_int_destroy(&edges);
        IGRAPH_FINALLY_CLEAN(2);

        igraph_destroy(graph);
        *graph = newgraph;

        break;
      }
    case IGRAPH_TO_DIRECTED_MUTUAL:
      {
        igraph_t newgraph;
        igraph_vector_int_t edges;
        igraph_vector_int_t index;
        igraph_integer_t size = no_of_edges * 4;
        igraph_integer_t i;
        IGRAPH_VECTOR_INT_INIT_FINALLY(&edges, 0);
        IGRAPH_CHECK(igraph_vector_int_reserve(&edges, size));
        IGRAPH_CHECK(igraph_get_edgelist(graph, &edges, 0));
        IGRAPH_CHECK(igraph_vector_int_resize(&edges, no_of_edges * 4));
        IGRAPH_VECTOR_INT_INIT_FINALLY(&index, no_of_edges * 2);
        for (i = 0; i < no_of_edges; i++) {
            VECTOR(edges)[no_of_edges * 2 + i * 2]  = VECTOR(edges)[i * 2 + 1];
            VECTOR(edges)[no_of_edges * 2 + i * 2 + 1] = VECTOR(edges)[i * 2];
            VECTOR(index)[i] = VECTOR(index)[no_of_edges + i] = i;
        }

        IGRAPH_CHECK(igraph_create(&newgraph, &edges,
                                   no_of_nodes,
                                   IGRAPH_DIRECTED));
        IGRAPH_FINALLY(igraph_destroy, &newgraph);
        IGRAPH_I_ATTRIBUTE_DESTROY(&newgraph);
        IGRAPH_I_ATTRIBUTE_COPY(&newgraph, graph, 1, 1,/*edges=*/0);
        IGRAPH_CHECK(igraph_i_attribute_permute_edges(graph, &newgraph, &index));

        igraph_vector_int_destroy(&index);
        igraph_vector_int_destroy(&edges);
        IGRAPH_FINALLY_CLEAN(3);

        igraph_destroy(graph);
        *graph = newgraph;

        break;
      }
    default:
        IGRAPH_ERROR("Cannot direct graph, invalid mode", IGRAPH_EINVAL);
    }

    return IGRAPH_SUCCESS;
}

/**
 * \function igraph_to_undirected
 * \brief Convert a directed graph to an undirected one.
 *
 * </para><para>
 * If the supplied graph is undirected, this function does nothing.
 * \param graph The graph object to convert.
 * \param mode Constant, specifies the details of how exactly the
 *        conversion is done. Possible values: \c
 *        IGRAPH_TO_UNDIRECTED_EACH: the number of edges remains
 *        constant, an undirected edge is created for each directed
 *        one, this version might create graphs with multiple edges;
 *        \c IGRAPH_TO_UNDIRECTED_COLLAPSE: one undirected edge will
 *        be created for each pair of vertices that are connected
 *        with at least one directed edge, no multiple edges will be
 *        created. \c IGRAPH_TO_UNDIRECTED_MUTUAL creates an undirected
 *        edge for each pair of mutual edges in the directed graph.
 *        Non-mutual edges are lost; loop edges are kept unconditionally.
 *        This mode might create multiple edges.
 * \param edge_comb What to do with the edge attributes. See the igraph
 *        manual section about attributes for details.
 * \return Error code.
 *
 * Time complexity: O(|V|+|E|), the number of vertices plus the number
 * of edges.
 *
 * \example examples/simple/igraph_to_undirected.c
 */

igraph_error_t igraph_to_undirected(igraph_t *graph,
                         igraph_to_undirected_t mode,
                         const igraph_attribute_combination_t *edge_comb) {

    igraph_integer_t no_of_nodes = igraph_vcount(graph);
    igraph_integer_t no_of_edges = igraph_ecount(graph);
    igraph_vector_int_t edges;
    igraph_t newgraph;
    igraph_bool_t attr = edge_comb && igraph_has_attribute_table();

    if (mode != IGRAPH_TO_UNDIRECTED_EACH &&
        mode != IGRAPH_TO_UNDIRECTED_COLLAPSE &&
        mode != IGRAPH_TO_UNDIRECTED_MUTUAL) {
        IGRAPH_ERROR("Cannot undirect graph, invalid mode", IGRAPH_EINVAL);
    }

    if (!igraph_is_directed(graph)) {
        return IGRAPH_SUCCESS;
    }

    IGRAPH_VECTOR_INT_INIT_FINALLY(&edges, 0);

    if (mode == IGRAPH_TO_UNDIRECTED_EACH) {
        igraph_es_t es;
        igraph_eit_t eit;

        IGRAPH_CHECK(igraph_vector_int_reserve(&edges, no_of_edges * 2));
        IGRAPH_CHECK(igraph_es_all(&es, IGRAPH_EDGEORDER_ID));
        IGRAPH_FINALLY(igraph_es_destroy, &es);
        IGRAPH_CHECK(igraph_eit_create(graph, es, &eit));
        IGRAPH_FINALLY(igraph_eit_destroy, &eit);

        while (!IGRAPH_EIT_END(eit)) {
            igraph_integer_t edge = IGRAPH_EIT_GET(eit);
            igraph_integer_t from, to;
            igraph_edge(graph, edge, &from, &to);
            IGRAPH_CHECK(igraph_vector_int_push_back(&edges, from));
            IGRAPH_CHECK(igraph_vector_int_push_back(&edges, to));
            IGRAPH_EIT_NEXT(eit);
        }

        igraph_eit_destroy(&eit);
        igraph_es_destroy(&es);
        IGRAPH_FINALLY_CLEAN(2);

        IGRAPH_CHECK(igraph_create(&newgraph, &edges,
                                   no_of_nodes,
                                   IGRAPH_UNDIRECTED));
        IGRAPH_FINALLY(igraph_destroy, &newgraph);
        igraph_vector_int_destroy(&edges);
        IGRAPH_I_ATTRIBUTE_DESTROY(&newgraph);
        IGRAPH_I_ATTRIBUTE_COPY(&newgraph, graph, 1, 1, 1);
        IGRAPH_FINALLY_CLEAN(2);
        igraph_destroy(graph);
        *graph = newgraph;

    } else if (mode == IGRAPH_TO_UNDIRECTED_COLLAPSE) {
        igraph_vector_int_t inadj, outadj;
        igraph_integer_t i;
        igraph_vector_int_t mergeinto;
        igraph_integer_t actedge = 0;

        if (attr) {
            IGRAPH_VECTOR_INT_INIT_FINALLY(&mergeinto, no_of_edges);
        }

        IGRAPH_CHECK(igraph_vector_int_reserve(&edges, no_of_edges * 2));
        IGRAPH_VECTOR_INT_INIT_FINALLY(&inadj, 0);
        IGRAPH_VECTOR_INT_INIT_FINALLY(&outadj, 0);

        for (i = 0; i < no_of_nodes; i++) {
<<<<<<< HEAD
            igraph_integer_t n_out, n_in;
            igraph_integer_t p1 = -1, p2 = -1;
            igraph_integer_t e1 = 0, e2 = 0, n1 = 0, n2 = 0;
            IGRAPH_CHECK(igraph_incident(graph, &outadj, i,
=======
            long int n_out, n_in;
            long int p1 = -1, p2 = -1;
            long int e1 = 0, e2 = 0, n1 = 0, n2 = 0, last;
            IGRAPH_CHECK(igraph_incident(graph, &outadj, (igraph_integer_t) i,
>>>>>>> 203d4f20
                                         IGRAPH_OUT));
            IGRAPH_CHECK(igraph_incident(graph, &inadj, i,
                                         IGRAPH_IN));
            n_out = igraph_vector_int_size(&outadj);
            n_in = igraph_vector_int_size(&inadj);

#define STEPOUT() if ( (++p1) < n_out) {    \
        e1 = VECTOR(outadj)[p1]; \
        n1 = IGRAPH_TO(graph, e1);      \
    }
#define STEPIN()  if ( (++p2) < n_in) {         \
        e2 = VECTOR(inadj )[p2]; \
        n2 = IGRAPH_FROM(graph, e2);        \
    }
#define ADD_NEW_EDGE() { \
    IGRAPH_CHECK(igraph_vector_push_back(&edges, i)); \
    IGRAPH_CHECK(igraph_vector_push_back(&edges, last)); \
}
#define MERGE_INTO_CURRENT_EDGE(which) { \
    if (attr) { \
        VECTOR(mergeinto)[which] = actedge; \
    } \
}

            STEPOUT();
            STEPIN();

            while (p1 < n_out && n1 <= i && p2 < n_in && n2 <= i) {
<<<<<<< HEAD
                igraph_integer_t last;
                if (n1 == n2) {
                    last = n1;
                    IGRAPH_CHECK(igraph_vector_int_push_back(&edges, i));
                    IGRAPH_CHECK(igraph_vector_int_push_back(&edges, n1));
                    if (attr) {
                        VECTOR(mergeinto)[e1] = actedge;
                        VECTOR(mergeinto)[e2] = actedge;
                        actedge++;
                    }
                    while (p1 < n_out && last == n1) {
                        STEPOUT();
                    }
                    while (p2 < n_in  && last == n2) {
                        STEPIN ();
                    }
                } else if (n1 < n2) {
                    last = n1;
                    IGRAPH_CHECK(igraph_vector_int_push_back(&edges, i));
                    IGRAPH_CHECK(igraph_vector_int_push_back(&edges, n1));
                    if (attr) {
                        VECTOR(mergeinto)[e1] = actedge;
                        actedge++;
                    }
                    while (p1 < n_out && last == n1) {
                        STEPOUT();
                    }
                } else { /* n2<n1 */
                    last = n2;
                    IGRAPH_CHECK(igraph_vector_int_push_back(&edges, i));
                    IGRAPH_CHECK(igraph_vector_int_push_back(&edges, n2));
                    if (attr) {
                        VECTOR(mergeinto)[e2] = actedge;
                        actedge++;
                    }
                    while (p2 < n_in && last == n2) {
                        STEPIN();
                    }
=======
                last = (n1 <= n2) ? n1 : n2;
                ADD_NEW_EDGE();
                while (p1 < n_out && last == n1) {
                    MERGE_INTO_CURRENT_EDGE(e1);
                    STEPOUT();
                }
                while (p2 < n_in && last == n2) {
                    MERGE_INTO_CURRENT_EDGE(e2);
                    STEPIN();
>>>>>>> 203d4f20
                }
                actedge++;
            }

            while (p1 < n_out && n1 <= i) {
<<<<<<< HEAD
                IGRAPH_CHECK(igraph_vector_int_push_back(&edges, i));
                IGRAPH_CHECK(igraph_vector_int_push_back(&edges, n1));
                if (attr) {
                    VECTOR(mergeinto)[e1] = actedge;
                    actedge++;
=======
                last = n1;
                ADD_NEW_EDGE();
                while (p1 < n_out && last == n1) {
                    MERGE_INTO_CURRENT_EDGE(e1);
                    STEPOUT();
>>>>>>> 203d4f20
                }
                actedge++;
            }

            while (p2 < n_in && n2 <= i) {
<<<<<<< HEAD
                IGRAPH_CHECK(igraph_vector_int_push_back(&edges, i));
                IGRAPH_CHECK(igraph_vector_int_push_back(&edges, n2));
                if (attr) {
                    VECTOR(mergeinto)[e2] = actedge;
                    actedge++;
=======
                last = n2;
                ADD_NEW_EDGE();
                while (p2 < n_in && last == n2) {
                    MERGE_INTO_CURRENT_EDGE(e2);
                    STEPIN();
>>>>>>> 203d4f20
                }
                actedge++;
            }
        }

#undef MERGE_INTO_CURRENT_EDGE
#undef ADD_NEW_EDGE
#undef STEPOUT
#undef STEPIN

        igraph_vector_int_destroy(&outadj);
        igraph_vector_int_destroy(&inadj);
        IGRAPH_FINALLY_CLEAN(2);

        IGRAPH_CHECK(igraph_create(&newgraph, &edges,
                                   no_of_nodes,
                                   IGRAPH_UNDIRECTED));
        IGRAPH_FINALLY(igraph_destroy, &newgraph);
        igraph_vector_int_destroy(&edges);
        IGRAPH_I_ATTRIBUTE_DESTROY(&newgraph);
        IGRAPH_I_ATTRIBUTE_COPY(&newgraph, graph, 1, 1, 0); /* no edge attributes */

        if (attr) {
            igraph_fixed_vectorlist_t vl;
            IGRAPH_CHECK(igraph_fixed_vectorlist_convert(&vl, &mergeinto,
                         actedge));
            IGRAPH_FINALLY(igraph_fixed_vectorlist_destroy, &vl);

            IGRAPH_CHECK(igraph_i_attribute_combine_edges(graph, &newgraph, &vl.v,
                         edge_comb));

            igraph_fixed_vectorlist_destroy(&vl);
            IGRAPH_FINALLY_CLEAN(1);
        }

        IGRAPH_FINALLY_CLEAN(2);
        igraph_destroy(graph);
        *graph = newgraph;

        if (attr) {
            igraph_vector_int_destroy(&mergeinto);
            IGRAPH_FINALLY_CLEAN(1);
        }
    } else if (mode == IGRAPH_TO_UNDIRECTED_MUTUAL) {
        igraph_vector_int_t inadj, outadj;
        igraph_integer_t i;
        igraph_vector_int_t mergeinto;
        igraph_integer_t actedge = 0;

        if (attr) {
            IGRAPH_VECTOR_INT_INIT_FINALLY(&mergeinto, no_of_edges);
            igraph_vector_int_fill(&mergeinto, -1);
        }

        IGRAPH_CHECK(igraph_vector_int_reserve(&edges, no_of_edges * 2));
        IGRAPH_VECTOR_INT_INIT_FINALLY(&inadj, 0);
        IGRAPH_VECTOR_INT_INIT_FINALLY(&outadj, 0);

        for (i = 0; i < no_of_nodes; i++) {
            igraph_integer_t n_out, n_in;
            igraph_integer_t p1 = -1, p2 = -1;
            igraph_integer_t e1 = 0, e2 = 0, n1 = 0, n2 = 0;
            IGRAPH_CHECK(igraph_incident(graph, &outadj, i,
                                         IGRAPH_OUT));
            IGRAPH_CHECK(igraph_incident(graph, &inadj,  i,
                                         IGRAPH_IN));
            n_out = igraph_vector_int_size(&outadj);
            n_in = igraph_vector_int_size(&inadj);

#define STEPOUT() if ( (++p1) < n_out) {    \
        e1 = VECTOR(outadj)[p1]; \
        n1 = IGRAPH_TO(graph, e1);      \
    }
#define STEPIN()  if ( (++p2) < n_in) {         \
        e2 = VECTOR(inadj )[p2]; \
        n2 = IGRAPH_FROM(graph, e2);        \
    }

            STEPOUT();
            STEPIN();

            while (p1 < n_out && n1 <= i && p2 < n_in && n2 <= i) {
                if (n1 == n2) {
                    IGRAPH_CHECK(igraph_vector_int_push_back(&edges, i));
                    IGRAPH_CHECK(igraph_vector_int_push_back(&edges, n1));
                    if (attr) {
                        VECTOR(mergeinto)[e1] = actedge;
                        VECTOR(mergeinto)[e2] = actedge;
                        actedge++;
                    }
                    STEPOUT();
                    STEPIN();
                } else if (n1 < n2) {
                    STEPOUT();
                } else { /* n2<n1 */
                    STEPIN();
                }
            }
        }

#undef STEPOUT
#undef STEPIN

        igraph_vector_int_destroy(&outadj);
        igraph_vector_int_destroy(&inadj);
        IGRAPH_FINALLY_CLEAN(2);

        IGRAPH_CHECK(igraph_create(&newgraph, &edges,
                                   no_of_nodes,
                                   IGRAPH_UNDIRECTED));
        IGRAPH_FINALLY(igraph_destroy, &newgraph);
        igraph_vector_int_destroy(&edges);
        IGRAPH_I_ATTRIBUTE_DESTROY(&newgraph);
        IGRAPH_I_ATTRIBUTE_COPY(&newgraph, graph, 1, 1, 0); /* no edge attributes */

        if (attr) {
            igraph_fixed_vectorlist_t vl;
            IGRAPH_CHECK(igraph_fixed_vectorlist_convert(&vl, &mergeinto,
                         actedge));
            IGRAPH_FINALLY(igraph_fixed_vectorlist_destroy, &vl);

            IGRAPH_CHECK(igraph_i_attribute_combine_edges(graph, &newgraph, &vl.v,
                         edge_comb));

            igraph_fixed_vectorlist_destroy(&vl);
            IGRAPH_FINALLY_CLEAN(1);
        }

        IGRAPH_FINALLY_CLEAN(2);
        igraph_destroy(graph);
        *graph = newgraph;

        if (attr) {
            igraph_vector_int_destroy(&mergeinto);
            IGRAPH_FINALLY_CLEAN(1);
        }
    }

    return IGRAPH_SUCCESS;
}

/**
 * \function igraph_get_stochastic
 * Stochastic adjacency matrix of a graph
 *
 * Stochastic matrix of a graph. The stochastic matrix of a graph is
 * its adjacency matrix, normalized row-wise or column-wise, such that
 * the sum of each row (or column) is one.
 * \param graph The input graph.
 * \param sparsemat Pointer to an initialized matrix, the
 *    result is stored here.
 * \param column_wise Whether to normalize column-wise. For undirected
 *    graphs this argument does not have any effect.
 * \return Error code.
 *
 * Time complexity: O(|V||V|), quadratic in the number of vertices.
 *
 * \sa igraph_get_stochastic_sparsemat(), the sparse version of this
 * function.
 */

igraph_error_t igraph_get_stochastic(const igraph_t *graph,
                          igraph_matrix_t *matrix,
                          igraph_bool_t column_wise) {

    igraph_integer_t no_of_nodes = igraph_vcount(graph);
    igraph_real_t sum;
    igraph_integer_t i, j;

    IGRAPH_CHECK(igraph_get_adjacency(graph, matrix, IGRAPH_GET_ADJACENCY_BOTH));

    if (!column_wise) {
        for (i = 0; i < no_of_nodes; i++) {
            sum = 0.0;
            for (j = 0; j < no_of_nodes; j++) {
                sum += MATRIX(*matrix, i, j);
            }
            for (j = 0; j < no_of_nodes; j++) {
                MATRIX(*matrix, i, j) /= sum;
            }
        }
    } else {
        for (i = 0; i < no_of_nodes; i++) {
            sum = 0.0;
            for (j = 0; j < no_of_nodes; j++) {
                sum += MATRIX(*matrix, j, i);
            }
            for (j = 0; j < no_of_nodes; j++) {
                MATRIX(*matrix, j, i) /= sum;
            }
        }
    }

    return IGRAPH_SUCCESS;
}

/**
 * \function igraph_get_stochastic_sparsemat
 * \brief Stochastic adjacency matrix of a graph
 *
 * Stochastic matrix of a graph. The stochastic matrix of a graph is
 * its adjacency matrix, normalized row-wise or column-wise, such that
 * the sum of each row (or column) is one.
 * \param graph The input graph.
 * \param sparsemat Pointer to an uninitialized sparse matrix, the
 *    result is stored here.
 * \param column_wise Whether to normalize column-wise. For undirected
 *    graphs this argument does not have any effect.
 * \return Error code.
 *
 * Time complexity: O(|V|+|E|), linear in the number of vertices and
 * edges.
 *
 * \sa igraph_get_stochastic(), the dense version of this function.
 */

igraph_error_t igraph_get_stochastic_sparsemat(const igraph_t *graph,
                                    igraph_sparsemat_t *sparsemat,
                                    igraph_bool_t column_wise) {

    IGRAPH_CHECK(igraph_get_sparsemat(graph, sparsemat));
    IGRAPH_FINALLY(igraph_sparsemat_destroy, sparsemat);

    if (column_wise) {
        IGRAPH_CHECK(igraph_sparsemat_normalize_cols(sparsemat, /* allow_zeros = */ 0));
    } else {
        IGRAPH_CHECK(igraph_sparsemat_normalize_rows(sparsemat, /* allow_zeros = */ 0));
    }

    IGRAPH_FINALLY_CLEAN(1);

    return IGRAPH_SUCCESS;
}


/**
 * \ingroup conversion
 * \function igraph_to_prufer
 * \brief Converts a tree to its Pr&uuml;fer sequence
 *
 * A Pr&uuml;fer sequence is a unique sequence of integers associated
 * with a labelled tree. A tree on n >= 2 vertices can be represented by a
 * sequence of n-2 integers, each between 0 and n-1 (inclusive).
 *
 * \param graph Pointer to an initialized graph object which
          must be a tree on n >= 2 vertices.
 * \param prufer A pointer to the integer vector that should hold the Pr&uuml;fer sequence;
                 the vector must be initialized and will be resized to n - 2.
 * \return Error code:
 *          \clist
 *          \cli IGRAPH_ENOMEM
 *             there is not enough memory to perform the operation.
 *          \cli IGRAPH_EINVAL
 *             the graph is not a tree or it is has less than vertices
 *          \endclist
 *
 * \sa \ref igraph_from_prufer()
 *
 */
igraph_error_t igraph_to_prufer(const igraph_t *graph, igraph_vector_int_t* prufer) {
    /* For generating the Prüfer sequence, we enumerate the vertices u of the tree.
       We keep track of the degrees of all vertices, treating vertices
       of degree 0 as removed. We maintain the invariant that all leafs
       that are still contained in the tree are >= u.
       If u is a leaf, we remove it and add its unique neighbor to the prüfer
       sequence. If the removal of u turns the neighbor into a leaf which is < u,
       we repeat the procedure for the new leaf and so on. */
    igraph_integer_t u;
    igraph_vector_int_t degrees;
    igraph_vector_int_t neighbors;
    igraph_integer_t prufer_index = 0;
    igraph_integer_t n = igraph_vcount(graph);
    igraph_bool_t is_tree = 0;

    IGRAPH_CHECK(igraph_is_tree(graph, &is_tree, NULL, IGRAPH_ALL));

    if (!is_tree) {
        IGRAPH_ERROR("The graph must be a tree", IGRAPH_EINVAL);
    }

    if (n < 2) {
        IGRAPH_ERROR("The tree must have at least 2 vertices", IGRAPH_EINVAL);
    }

    IGRAPH_CHECK(igraph_vector_int_resize(prufer, n - 2));
    IGRAPH_VECTOR_INT_INIT_FINALLY(&degrees, n);
    IGRAPH_VECTOR_INT_INIT_FINALLY(&neighbors, 1);

    IGRAPH_CHECK(igraph_degree(graph, &degrees, igraph_vss_all(), IGRAPH_ALL, IGRAPH_NO_LOOPS));

    for (u = 0; u < n; ++u) {
        igraph_integer_t degree = VECTOR(degrees)[u];
        igraph_integer_t leaf = u;

        while (degree == 1 && leaf <= u) {
            igraph_integer_t i;
            igraph_integer_t neighbor = 0;
            igraph_integer_t neighbor_count = 0;

            VECTOR(degrees)[leaf] = 0; /* mark leaf v as deleted */

            IGRAPH_CHECK(igraph_neighbors(graph, &neighbors, leaf, IGRAPH_ALL));

            /* Find the unique remaining neighbor of the leaf */
            neighbor_count = igraph_vector_int_size(&neighbors);
            for (i = 0; i < neighbor_count; i++) {
                neighbor = VECTOR(neighbors)[i];
                if (VECTOR(degrees)[neighbor] > 0) {
                    break;
                }
            }

            /* remember that we have removed the leaf */
            VECTOR(degrees)[neighbor]--;
            degree = VECTOR(degrees)[neighbor];

            /* Add the neighbor to the prufer sequence unless it is the last vertex
            (i.e. degree == 0) */
            if (degree > 0) {
                VECTOR(*prufer)[prufer_index] = neighbor;
                prufer_index++;
            }
            leaf = neighbor;
        }
    }

    igraph_vector_int_destroy(&degrees);
    igraph_vector_int_destroy(&neighbors);
    IGRAPH_FINALLY_CLEAN(2);

    return IGRAPH_SUCCESS;
}<|MERGE_RESOLUTION|>--- conflicted
+++ resolved
@@ -530,20 +530,11 @@
         IGRAPH_VECTOR_INT_INIT_FINALLY(&outadj, 0);
 
         for (i = 0; i < no_of_nodes; i++) {
-<<<<<<< HEAD
             igraph_integer_t n_out, n_in;
             igraph_integer_t p1 = -1, p2 = -1;
-            igraph_integer_t e1 = 0, e2 = 0, n1 = 0, n2 = 0;
-            IGRAPH_CHECK(igraph_incident(graph, &outadj, i,
-=======
-            long int n_out, n_in;
-            long int p1 = -1, p2 = -1;
-            long int e1 = 0, e2 = 0, n1 = 0, n2 = 0, last;
-            IGRAPH_CHECK(igraph_incident(graph, &outadj, (igraph_integer_t) i,
->>>>>>> 203d4f20
-                                         IGRAPH_OUT));
-            IGRAPH_CHECK(igraph_incident(graph, &inadj, i,
-                                         IGRAPH_IN));
+            igraph_integer_t e1 = 0, e2 = 0, n1 = 0, n2 = 0, last;
+            IGRAPH_CHECK(igraph_incident(graph, &outadj, i, IGRAPH_OUT));
+            IGRAPH_CHECK(igraph_incident(graph, &inadj, i, IGRAPH_IN));
             n_out = igraph_vector_int_size(&outadj);
             n_in = igraph_vector_int_size(&inadj);
 
@@ -556,8 +547,8 @@
         n2 = IGRAPH_FROM(graph, e2);        \
     }
 #define ADD_NEW_EDGE() { \
-    IGRAPH_CHECK(igraph_vector_push_back(&edges, i)); \
-    IGRAPH_CHECK(igraph_vector_push_back(&edges, last)); \
+    IGRAPH_CHECK(igraph_vector_int_push_back(&edges, i)); \
+    IGRAPH_CHECK(igraph_vector_int_push_back(&edges, last)); \
 }
 #define MERGE_INTO_CURRENT_EDGE(which) { \
     if (attr) { \
@@ -569,46 +560,6 @@
             STEPIN();
 
             while (p1 < n_out && n1 <= i && p2 < n_in && n2 <= i) {
-<<<<<<< HEAD
-                igraph_integer_t last;
-                if (n1 == n2) {
-                    last = n1;
-                    IGRAPH_CHECK(igraph_vector_int_push_back(&edges, i));
-                    IGRAPH_CHECK(igraph_vector_int_push_back(&edges, n1));
-                    if (attr) {
-                        VECTOR(mergeinto)[e1] = actedge;
-                        VECTOR(mergeinto)[e2] = actedge;
-                        actedge++;
-                    }
-                    while (p1 < n_out && last == n1) {
-                        STEPOUT();
-                    }
-                    while (p2 < n_in  && last == n2) {
-                        STEPIN ();
-                    }
-                } else if (n1 < n2) {
-                    last = n1;
-                    IGRAPH_CHECK(igraph_vector_int_push_back(&edges, i));
-                    IGRAPH_CHECK(igraph_vector_int_push_back(&edges, n1));
-                    if (attr) {
-                        VECTOR(mergeinto)[e1] = actedge;
-                        actedge++;
-                    }
-                    while (p1 < n_out && last == n1) {
-                        STEPOUT();
-                    }
-                } else { /* n2<n1 */
-                    last = n2;
-                    IGRAPH_CHECK(igraph_vector_int_push_back(&edges, i));
-                    IGRAPH_CHECK(igraph_vector_int_push_back(&edges, n2));
-                    if (attr) {
-                        VECTOR(mergeinto)[e2] = actedge;
-                        actedge++;
-                    }
-                    while (p2 < n_in && last == n2) {
-                        STEPIN();
-                    }
-=======
                 last = (n1 <= n2) ? n1 : n2;
                 ADD_NEW_EDGE();
                 while (p1 < n_out && last == n1) {
@@ -618,43 +569,26 @@
                 while (p2 < n_in && last == n2) {
                     MERGE_INTO_CURRENT_EDGE(e2);
                     STEPIN();
->>>>>>> 203d4f20
                 }
                 actedge++;
             }
 
             while (p1 < n_out && n1 <= i) {
-<<<<<<< HEAD
-                IGRAPH_CHECK(igraph_vector_int_push_back(&edges, i));
-                IGRAPH_CHECK(igraph_vector_int_push_back(&edges, n1));
-                if (attr) {
-                    VECTOR(mergeinto)[e1] = actedge;
-                    actedge++;
-=======
                 last = n1;
                 ADD_NEW_EDGE();
                 while (p1 < n_out && last == n1) {
                     MERGE_INTO_CURRENT_EDGE(e1);
                     STEPOUT();
->>>>>>> 203d4f20
                 }
                 actedge++;
             }
 
             while (p2 < n_in && n2 <= i) {
-<<<<<<< HEAD
-                IGRAPH_CHECK(igraph_vector_int_push_back(&edges, i));
-                IGRAPH_CHECK(igraph_vector_int_push_back(&edges, n2));
-                if (attr) {
-                    VECTOR(mergeinto)[e2] = actedge;
-                    actedge++;
-=======
                 last = n2;
                 ADD_NEW_EDGE();
                 while (p2 < n_in && last == n2) {
                     MERGE_INTO_CURRENT_EDGE(e2);
                     STEPIN();
->>>>>>> 203d4f20
                 }
                 actedge++;
             }
