/* -*- mode: C -*-  */
/* vim:set ts=4 sw=4 sts=4 et: */
/*
   IGraph library.
   Copyright (C) 2003-2020  The igraph development team

   This program is free software; you can redistribute it and/or modify
   it under the terms of the GNU General Public License as published by
   the Free Software Foundation; either version 2 of the License, or
   (at your option) any later version.

   This program is distributed in the hope that it will be useful,
   but WITHOUT ANY WARRANTY; without even the implied warranty of
   MERCHANTABILITY or FITNESS FOR A PARTICULAR PURPOSE.  See the
   GNU General Public License for more details.

   You should have received a copy of the GNU General Public License
   along with this program; if not, write to the Free Software
   Foundation, Inc., 51 Franklin Street, Fifth Floor, Boston, MA
   02110-1301 USA

*/

#include "igraph_layout.h"

#include "igraph_random.h"
#include "igraph_interface.h"
#include "igraph_components.h"

#include "core/grid.h"
#include "core/interruption.h"
#include "layout/layout_internal.h"

static igraph_error_t igraph_layout_i_fr(const igraph_t *graph,
                              igraph_matrix_t *res,
                              igraph_bool_t use_seed,
                              igraph_integer_t niter,
                              igraph_real_t start_temp,
                              const igraph_vector_t *weight,
                              const igraph_vector_t *minx,
                              const igraph_vector_t *maxx,
                              const igraph_vector_t *miny,
                              const igraph_vector_t *maxy) {

    igraph_integer_t no_nodes = igraph_vcount(graph);
    igraph_integer_t no_edges = igraph_ecount(graph);
    igraph_integer_t i;
    igraph_vector_t dispx, dispy;
    igraph_real_t temp = start_temp;
    igraph_real_t difftemp = start_temp / niter;
    igraph_bool_t conn = 1;
    igraph_real_t C = 0;

    IGRAPH_CHECK(igraph_is_connected(graph, &conn, IGRAPH_WEAK));
    if (!conn) {
        C = no_nodes * sqrt(no_nodes);
    }

    RNG_BEGIN();

    if (!use_seed) {
        igraph_i_layout_random_bounded(graph, res, minx, maxx, miny, maxy);
    }

    IGRAPH_VECTOR_INIT_FINALLY(&dispx, no_nodes);
    IGRAPH_VECTOR_INIT_FINALLY(&dispy, no_nodes);

    for (i = 0; i < niter; i++) {
        igraph_integer_t v, u, e;

        IGRAPH_ALLOW_INTERRUPTION();

        /* calculate repulsive forces, we have a special version
           for unconnected graphs */
        igraph_vector_null(&dispx);
        igraph_vector_null(&dispy);
        if (conn) {
            for (v = 0; v < no_nodes; v++) {
                for (u = v + 1; u < no_nodes; u++) {
                    igraph_real_t dx = MATRIX(*res, v, 0) - MATRIX(*res, u, 0);
                    igraph_real_t dy = MATRIX(*res, v, 1) - MATRIX(*res, u, 1);
                    igraph_real_t dlen = dx * dx + dy * dy;

                    if (dlen == 0) {
                        dx = RNG_UNIF01() * 1e-9;
                        dy = RNG_UNIF01() * 1e-9;
                        dlen = dx * dx + dy * dy;
                    }

                    VECTOR(dispx)[v] += dx / dlen;
                    VECTOR(dispy)[v] += dy / dlen;
                    VECTOR(dispx)[u] -= dx / dlen;
                    VECTOR(dispy)[u] -= dy / dlen;
                }
            }
        } else {
            for (v = 0; v < no_nodes; v++) {
                for (u = v + 1; u < no_nodes; u++) {
                    igraph_real_t dx = MATRIX(*res, v, 0) - MATRIX(*res, u, 0);
                    igraph_real_t dy = MATRIX(*res, v, 1) - MATRIX(*res, u, 1);
                    igraph_real_t dlen, rdlen;

                    dlen = dx * dx + dy * dy;
                    if (dlen == 0) {
                        dx = RNG_UNIF(0, 1e-6);
                        dy = RNG_UNIF(0, 1e-6);
                        dlen = dx * dx + dy * dy;
                    }

                    rdlen = sqrt(dlen);

                    VECTOR(dispx)[v] += dx * (C - dlen * rdlen) / (dlen * C);
                    VECTOR(dispy)[v] += dy * (C - dlen * rdlen) / (dlen * C);
                    VECTOR(dispx)[u] -= dx * (C - dlen * rdlen) / (dlen * C);
                    VECTOR(dispy)[u] -= dy * (C - dlen * rdlen) / (dlen * C);
                }
            }
        }

        /* calculate attractive forces */
        for (e = 0; e < no_edges; e++) {
            /* each edge is an ordered pair of vertices v and u */
            igraph_integer_t v = IGRAPH_FROM(graph, e);
            igraph_integer_t u = IGRAPH_TO(graph, e);
            igraph_real_t dx = MATRIX(*res, v, 0) - MATRIX(*res, u, 0);
            igraph_real_t dy = MATRIX(*res, v, 1) - MATRIX(*res, u, 1);
            igraph_real_t w = weight ? VECTOR(*weight)[e] : 1.0;
            igraph_real_t dlen = hypot(dx, dy) * w;
            VECTOR(dispx)[v] -= (dx * dlen);
            VECTOR(dispy)[v] -= (dy * dlen);
            VECTOR(dispx)[u] += (dx * dlen);
            VECTOR(dispy)[u] += (dy * dlen);
        }

        /* limit max displacement to temperature t and prevent from
           displacement outside frame */
        for (v = 0; v < no_nodes; v++) {
            igraph_real_t dx = VECTOR(dispx)[v] + RNG_UNIF01() * 1e-9;
            igraph_real_t dy = VECTOR(dispy)[v] + RNG_UNIF01() * 1e-9;
            igraph_real_t displen = hypot(dx, dy);
            igraph_real_t mx = fabs(dx) < temp ? dx : temp;
            igraph_real_t my = fabs(dy) < temp ? dy : temp;
            if (displen > 0) {
                MATRIX(*res, v, 0) += (dx / displen) * mx;
                MATRIX(*res, v, 1) += (dy / displen) * my;
            }
            if (minx && MATRIX(*res, v, 0) < VECTOR(*minx)[v]) {
                MATRIX(*res, v, 0) = VECTOR(*minx)[v];
            }
            if (maxx && MATRIX(*res, v, 0) > VECTOR(*maxx)[v]) {
                MATRIX(*res, v, 0) = VECTOR(*maxx)[v];
            }
            if (miny && MATRIX(*res, v, 1) < VECTOR(*miny)[v]) {
                MATRIX(*res, v, 1) = VECTOR(*miny)[v];
            }
            if (maxy && MATRIX(*res, v, 1) > VECTOR(*maxy)[v]) {
                MATRIX(*res, v, 1) = VECTOR(*maxy)[v];
            }
        }

        temp -= difftemp;
    }

    RNG_END();

    igraph_vector_destroy(&dispx);
    igraph_vector_destroy(&dispy);
    IGRAPH_FINALLY_CLEAN(2);

    return IGRAPH_SUCCESS;
}

static igraph_error_t igraph_layout_i_grid_fr(
        const igraph_t *graph,
        igraph_matrix_t *res, igraph_bool_t use_seed,
        igraph_integer_t niter, igraph_real_t start_temp,
        const igraph_vector_t *weight, const igraph_vector_t *minx,
        const igraph_vector_t *maxx, const igraph_vector_t *miny,
        const igraph_vector_t *maxy) {

    igraph_integer_t no_nodes = igraph_vcount(graph);
    igraph_integer_t no_edges = igraph_ecount(graph);
    igraph_real_t width = sqrt(no_nodes), height = width;
    igraph_2dgrid_t grid;
    igraph_vector_t dispx, dispy;
    igraph_real_t temp = start_temp;
    igraph_real_t difftemp = start_temp / niter;
    igraph_2dgrid_iterator_t vidit;
    igraph_integer_t i;
    const igraph_real_t cellsize = 2.0;

    RNG_BEGIN();

    if (!use_seed) {
        igraph_i_layout_random_bounded(graph, res, minx, maxx, miny, maxy);
    }

    /* make grid */
    IGRAPH_CHECK(igraph_2dgrid_init(&grid, res, -width / 2, width / 2, cellsize,
                                    -height / 2, height / 2, cellsize));
    IGRAPH_FINALLY(igraph_2dgrid_destroy, &grid);

    /* place vertices on grid */
    for (i = 0; i < no_nodes; i++) {
        igraph_2dgrid_add2(&grid, i);
    }

    IGRAPH_VECTOR_INIT_FINALLY(&dispx, no_nodes);
    IGRAPH_VECTOR_INIT_FINALLY(&dispy, no_nodes);

    for (i = 0; i < niter; i++) {
        igraph_integer_t v, u, e;

        IGRAPH_ALLOW_INTERRUPTION();

        igraph_vector_null(&dispx);
        igraph_vector_null(&dispy);

        /* repulsion */
        igraph_2dgrid_reset(&grid, &vidit);
        while ( (v = igraph_2dgrid_next(&grid, &vidit) - 1) != -1) {
            while ( (u = igraph_2dgrid_next_nei(&grid, &vidit) - 1) != -1) {
                igraph_real_t dx = MATRIX(*res, v, 0) - MATRIX(*res, u, 0);
                igraph_real_t dy = MATRIX(*res, v, 1) - MATRIX(*res, u, 1);
                igraph_real_t dlen = dx * dx + dy * dy;
                if (dlen < cellsize * cellsize) {
                    VECTOR(dispx)[v] += dx / dlen;
                    VECTOR(dispy)[v] += dy / dlen;
                    VECTOR(dispx)[u] -= dx / dlen;
                    VECTOR(dispy)[u] -= dy / dlen;
                }
            }
        }

        /* attraction */
        for (e = 0; e < no_edges; e++) {
            igraph_integer_t v = IGRAPH_FROM(graph, e);
            igraph_integer_t u = IGRAPH_TO(graph, e);
            igraph_real_t dx = MATRIX(*res, v, 0) - MATRIX(*res, u, 0);
            igraph_real_t dy = MATRIX(*res, v, 1) - MATRIX(*res, u, 1);
            igraph_real_t w = weight ? VECTOR(*weight)[e] : 1.0;
            igraph_real_t dlen = hypot(dx, dy) * w;
            VECTOR(dispx)[v] -= (dx * dlen);
            VECTOR(dispy)[v] -= (dy * dlen);
            VECTOR(dispx)[u] += (dx * dlen);
            VECTOR(dispy)[u] += (dy * dlen);
        }

        /* update */
        for (v = 0; v < no_nodes; v++) {
            igraph_real_t dx = VECTOR(dispx)[v] + RNG_UNIF01() * 1e-9;
            igraph_real_t dy = VECTOR(dispy)[v] + RNG_UNIF01() * 1e-9;
            igraph_real_t displen = hypot(dx, dy);
            igraph_real_t mx = fabs(dx) < temp ? dx : temp;
            igraph_real_t my = fabs(dy) < temp ? dy : temp;
            if (displen > 0) {
                MATRIX(*res, v, 0) += (dx / displen) * mx;
                MATRIX(*res, v, 1) += (dy / displen) * my;
            }
            if (minx && MATRIX(*res, v, 0) < VECTOR(*minx)[v]) {
                MATRIX(*res, v, 0) = VECTOR(*minx)[v];
            }
            if (maxx && MATRIX(*res, v, 0) > VECTOR(*maxx)[v]) {
                MATRIX(*res, v, 0) = VECTOR(*maxx)[v];
            }
            if (miny && MATRIX(*res, v, 1) < VECTOR(*miny)[v]) {
                MATRIX(*res, v, 1) = VECTOR(*miny)[v];
            }
            if (maxy && MATRIX(*res, v, 1) > VECTOR(*maxy)[v]) {
                MATRIX(*res, v, 1) = VECTOR(*maxy)[v];
            }
        }

        temp -= difftemp;
    }

    igraph_vector_destroy(&dispx);
    igraph_vector_destroy(&dispy);
    igraph_2dgrid_destroy(&grid);
    IGRAPH_FINALLY_CLEAN(3);
    return IGRAPH_SUCCESS;
}

/**
 * \ingroup layout
 * \function igraph_layout_fruchterman_reingold
 * \brief Places the vertices on a plane according to the Fruchterman-Reingold algorithm.
 *
 * </para><para>
 * This is a force-directed layout that simulates an attractive force \c f_a between
 * connected vertex pairs and a repulsive force \c f_r between all vertex pairs.
 * The forces are computed as a function of the distance \c d between the two vertices as
 *
 * </para><para>
 * <code>f_a(d) = -w * d^2</code> and <code>f_r(d) = 1/d</code>,
 *
 * </para><para>
 * where \c w represents the edge weight. The equilibrium distance of two connected
 * vertices is thus <code>1/w^3</code>, assuming no other forces acting on them.
 *
 * </para><para>
 * Reference:
 *
 * </para><para>
 * Fruchterman, T.M.J. and Reingold, E.M.:
 * Graph Drawing by Force-directed Placement.
 * Software -- Practice and Experience, 21/11, 1129--1164,
 * 1991. https://doi.org/10.1002/spe.4380211102
 *
 * \param graph Pointer to an initialized graph object.
 * \param res Pointer to an initialized matrix object. This will
 *        contain the result and will be resized as needed.
 * \param use_seed Logical, if true the supplied values in the
 *        \p res argument are used as an initial layout, if
 *        false a random initial layout is used.
 * \param niter The number of iterations to do. A reasonable
 *        default value is 500.
 * \param start_temp Start temperature. This is the maximum amount
 *        of movement allowed along one axis, within one step, for a
 *        vertex. Currently it is decreased linearly to zero during
 *        the iteration.
 * \param grid Whether to use the (fast but less accurate) grid based
 *        version of the algorithm. Possible values: \c
 *        IGRAPH_LAYOUT_GRID, \c IGRAPH_LAYOUT_NOGRID, \c
 *        IGRAPH_LAYOUT_AUTOGRID. The last one uses the grid based
 *        version only for large graphs, currently the ones with
 *        more than 1000 vertices.
 * \param weight Pointer to a vector containing edge weights,
 *        the attraction along the edges will be multiplied by these.
 *        It will be ignored if it is a null-pointer.
 * \param minx Pointer to a vector, or a \c NULL pointer. If not a
 *        \c NULL pointer then the vector gives the minimum
 *        \quote x \endquote coordinate for every vertex.
 * \param maxx Same as \p minx, but the maximum \quote x \endquote
 *        coordinates.
 * \param miny Pointer to a vector, or a \c NULL pointer. If not a
 *        \c NULL pointer then the vector gives the minimum
 *        \quote y \endquote coordinate for every vertex.
 * \param maxy Same as \p miny, but the maximum \quote y \endquote
 *        coordinates.
 * \return Error code.
 *
 * Time complexity: O(|V|^2) in each
 * iteration, |V| is the number of
 * vertices in the graph.
 */

igraph_error_t igraph_layout_fruchterman_reingold(const igraph_t *graph,
                                       igraph_matrix_t *res,
                                       igraph_bool_t use_seed,
                                       igraph_integer_t niter,
                                       igraph_real_t start_temp,
                                       igraph_layout_grid_t grid,
                                       const igraph_vector_t *weight,
                                       const igraph_vector_t *minx,
                                       const igraph_vector_t *maxx,
                                       const igraph_vector_t *miny,
                                       const igraph_vector_t *maxy) {

    igraph_integer_t no_nodes = igraph_vcount(graph);

    if (niter < 0) {
        IGRAPH_ERROR("Number of iterations must be non-negative in "
                     "Fruchterman-Reingold layout.", IGRAPH_EINVAL);
    }

    if (use_seed && (igraph_matrix_nrow(res) != no_nodes ||
                     igraph_matrix_ncol(res) != 2)) {
        IGRAPH_ERROR("Invalid start position matrix size in "
                     "Fruchterman-Reingold layout.", IGRAPH_EINVAL);
    }

    if (weight && igraph_vector_size(weight) != igraph_ecount(graph)) {
        IGRAPH_ERROR("Invalid weight vector length.", IGRAPH_EINVAL);
    }

    if (minx && igraph_vector_size(minx) != no_nodes) {
        IGRAPH_ERROR("Invalid minx vector length.", IGRAPH_EINVAL);
    }
    if (maxx && igraph_vector_size(maxx) != no_nodes) {
        IGRAPH_ERROR("Invalid maxx vector length.", IGRAPH_EINVAL);
    }
    if (minx && maxx && !igraph_vector_all_le(minx, maxx)) {
        IGRAPH_ERROR("minx must not be greater than maxx.", IGRAPH_EINVAL);
    }
    if (miny && igraph_vector_size(miny) != no_nodes) {
        IGRAPH_ERROR("Invalid miny vector length.", IGRAPH_EINVAL);
    }
    if (maxy && igraph_vector_size(maxy) != no_nodes) {
        IGRAPH_ERROR("Invalid maxy vector length.", IGRAPH_EINVAL);
    }
    if (miny && maxy && !igraph_vector_all_le(miny, maxy)) {
        IGRAPH_ERROR("miny must not be greater than maxy.", IGRAPH_EINVAL);
    }

    if (grid == IGRAPH_LAYOUT_AUTOGRID) {
        if (no_nodes > 1000) {
            grid = IGRAPH_LAYOUT_GRID;
        } else {
            grid = IGRAPH_LAYOUT_NOGRID;
        }
    }

    if (grid == IGRAPH_LAYOUT_GRID) {
        return igraph_layout_i_grid_fr(graph, res, use_seed, niter, start_temp,
                                       weight, minx, maxx, miny, maxy);
    } else {
        return igraph_layout_i_fr(graph, res, use_seed, niter, start_temp,
                                  weight, minx, maxx, miny, maxy);
    }
}

/**
 * \function igraph_layout_fruchterman_reingold_3d
 * \brief 3D Fruchterman-Reingold algorithm.
 *
<<<<<<< HEAD
 * This is the 3D version of the force based
 * Fruchterman-Reingold layout (see \ref
 * igraph_layout_fruchterman_reingold() for the 2D version)
=======
 * This is the 3D version of the force based Fruchterman-Reingold layout.
 * See \ref igraph_layout_fruchterman_reingold() for the 2D version.
>>>>>>> 23fa0e1d
 *
 * \param graph Pointer to an initialized graph object.
 * \param res Pointer to an initialized matrix object. This will
 *        contain the result and will be resized as needed.
 * \param use_seed Logical, if true the supplied values in the
 *        \p res argument are used as an initial layout, if
 *        false a random initial layout is used.
 * \param niter The number of iterations to do. A reasonable
 *        default value is 500.
 * \param start_temp Start temperature. This is the maximum amount
 *        of movement alloved along one axis, within one step, for a
 *        vertex. Currently it is decreased linearly to zero during
 *        the iteration.
 * \param weight Pointer to a vector containing edge weights,
 *        the attraction along the edges will be multiplied by these.
 *        It will be ignored if it is a null-pointer.
 * \param minx Pointer to a vector, or a \c NULL pointer. If not a
 *        \c NULL pointer then the vector gives the minimum
 *        \quote x \endquote coordinate for every vertex.
 * \param maxx Same as \p minx, but the maximum \quote x \endquote
 *        coordinates.
 * \param miny Pointer to a vector, or a \c NULL pointer. If not a
 *        \c NULL pointer then the vector gives the minimum
 *        \quote y \endquote coordinate for every vertex.
 * \param maxy Same as \p miny, but the maximum \quote y \endquote
 *        coordinates.
 * \param minz Pointer to a vector, or a \c NULL pointer. If not a
 *        \c NULL pointer then the vector gives the minimum
 *        \quote z \endquote coordinate for every vertex.
 * \param maxz Same as \p minz, but the maximum \quote z \endquote
 *        coordinates.
 * \return Error code.
 *
 * Added in version 0.2.</para><para>
 *
 * Time complexity: O(|V|^2) in each
 * iteration, |V| is the number of
 * vertices in the graph.
 *
 */

igraph_error_t igraph_layout_fruchterman_reingold_3d(const igraph_t *graph,
        igraph_matrix_t *res,
        igraph_bool_t use_seed,
        igraph_integer_t niter,
        igraph_real_t start_temp,
        const igraph_vector_t *weight,
        const igraph_vector_t *minx,
        const igraph_vector_t *maxx,
        const igraph_vector_t *miny,
        const igraph_vector_t *maxy,
        const igraph_vector_t *minz,
        const igraph_vector_t *maxz) {

    const igraph_integer_t no_nodes = igraph_vcount(graph);
    const igraph_integer_t no_edges = igraph_ecount(graph);
    igraph_integer_t i;
    igraph_vector_t dispx, dispy, dispz;
    igraph_real_t temp = start_temp;
    igraph_real_t difftemp = start_temp / niter;
    igraph_bool_t conn = 1;
    igraph_real_t C = 0;

    if (niter < 0) {
        IGRAPH_ERROR("Number of iterations must be non-negative in "
                     "Fruchterman-Reingold layout", IGRAPH_EINVAL);
    }

    if (use_seed && (igraph_matrix_nrow(res) != no_nodes ||
                     igraph_matrix_ncol(res) != 3)) {
        IGRAPH_ERROR("Invalid start position matrix size in "
                     "Fruchterman-Reingold layout", IGRAPH_EINVAL);
    }

    if (weight && igraph_vector_size(weight) != igraph_ecount(graph)) {
        IGRAPH_ERROR("Invalid weight vector length", IGRAPH_EINVAL);
    }

    if (minx && igraph_vector_size(minx) != no_nodes) {
        IGRAPH_ERROR("Invalid minx vector length", IGRAPH_EINVAL);
    }
    if (maxx && igraph_vector_size(maxx) != no_nodes) {
        IGRAPH_ERROR("Invalid maxx vector length", IGRAPH_EINVAL);
    }
    if (minx && maxx && !igraph_vector_all_le(minx, maxx)) {
        IGRAPH_ERROR("minx must not be greater than maxx", IGRAPH_EINVAL);
    }
    if (miny && igraph_vector_size(miny) != no_nodes) {
        IGRAPH_ERROR("Invalid miny vector length", IGRAPH_EINVAL);
    }
    if (maxy && igraph_vector_size(maxy) != no_nodes) {
        IGRAPH_ERROR("Invalid maxy vector length", IGRAPH_EINVAL);
    }
    if (miny && maxy && !igraph_vector_all_le(miny, maxy)) {
        IGRAPH_ERROR("miny must not be greater than maxy", IGRAPH_EINVAL);
    }
    if (minz && igraph_vector_size(minz) != no_nodes) {
        IGRAPH_ERROR("Invalid minz vector length", IGRAPH_EINVAL);
    }
    if (maxz && igraph_vector_size(maxz) != no_nodes) {
        IGRAPH_ERROR("Invalid maxz vector length", IGRAPH_EINVAL);
    }
    if (minz && maxz && !igraph_vector_all_le(minz, maxz)) {
        IGRAPH_ERROR("minz must not be greater than maxz", IGRAPH_EINVAL);
    }

    IGRAPH_CHECK(igraph_is_connected(graph, &conn, IGRAPH_WEAK));
    if (!conn) {
        C = no_nodes * sqrt(no_nodes);
    }

    RNG_BEGIN();

    if (!use_seed) {
        igraph_i_layout_random_bounded_3d(graph, res, minx, maxx, miny, maxy, minz, maxz);
    }

    IGRAPH_VECTOR_INIT_FINALLY(&dispx, no_nodes);
    IGRAPH_VECTOR_INIT_FINALLY(&dispy, no_nodes);
    IGRAPH_VECTOR_INIT_FINALLY(&dispz, no_nodes);

    for (i = 0; i < niter; i++) {
        igraph_integer_t v, u, e;

        IGRAPH_ALLOW_INTERRUPTION();

        /* calculate repulsive forces, we have a special version
           for unconnected graphs */
        igraph_vector_null(&dispx);
        igraph_vector_null(&dispy);
        igraph_vector_null(&dispz);
        if (conn) {
            for (v = 0; v < no_nodes; v++) {
                for (u = v + 1; u < no_nodes; u++) {
                    igraph_real_t dx = MATRIX(*res, v, 0) - MATRIX(*res, u, 0);
                    igraph_real_t dy = MATRIX(*res, v, 1) - MATRIX(*res, u, 1);
                    igraph_real_t dz = MATRIX(*res, v, 2) - MATRIX(*res, u, 2);
                    igraph_real_t dlen = dx * dx + dy * dy + dz * dz;

                    if (dlen == 0) {
                        dx = RNG_UNIF01() * 1e-9;
                        dy = RNG_UNIF01() * 1e-9;
                        dz = RNG_UNIF01() * 1e-9;
                        dlen = dx * dx + dy * dy + dz * dz;
                    }

                    VECTOR(dispx)[v] += dx / dlen;
                    VECTOR(dispy)[v] += dy / dlen;
                    VECTOR(dispz)[v] += dz / dlen;
                    VECTOR(dispx)[u] -= dx / dlen;
                    VECTOR(dispy)[u] -= dy / dlen;
                    VECTOR(dispz)[u] -= dz / dlen;
                }
            }
        } else {
            for (v = 0; v < no_nodes; v++) {
                for (u = v + 1; u < no_nodes; u++) {
                    igraph_real_t dx = MATRIX(*res, v, 0) - MATRIX(*res, u, 0);
                    igraph_real_t dy = MATRIX(*res, v, 1) - MATRIX(*res, u, 1);
                    igraph_real_t dz = MATRIX(*res, v, 2) - MATRIX(*res, u, 2);
                    igraph_real_t dlen, rdlen;

                    dlen = dx * dx + dy * dy + dz * dz;
                    if (dlen == 0) {
                        dx = RNG_UNIF01() * 1e-9;
                        dy = RNG_UNIF01() * 1e-9;
                        dz = RNG_UNIF01() * 1e-9;
                        dlen = dx * dx + dy * dy + dz * dz;
                    }

                    rdlen = sqrt(dlen);

                    VECTOR(dispx)[v] += dx * (C - dlen * rdlen) / (dlen * C);
                    VECTOR(dispy)[v] += dy * (C - dlen * rdlen) / (dlen * C);
                    VECTOR(dispy)[v] += dz * (C - dlen * rdlen) / (dlen * C);
                    VECTOR(dispx)[u] -= dx * (C - dlen * rdlen) / (dlen * C);
                    VECTOR(dispy)[u] -= dy * (C - dlen * rdlen) / (dlen * C);
                    VECTOR(dispz)[u] -= dz * (C - dlen * rdlen) / (dlen * C);
                }
            }
        }

        /* calculate attractive forces */
        for (e = 0; e < no_edges; e++) {
            /* each edges is an ordered pair of vertices v and u */
            igraph_integer_t v = IGRAPH_FROM(graph, e);
            igraph_integer_t u = IGRAPH_TO(graph, e);
            igraph_real_t dx = MATRIX(*res, v, 0) - MATRIX(*res, u, 0);
            igraph_real_t dy = MATRIX(*res, v, 1) - MATRIX(*res, u, 1);
            igraph_real_t dz = MATRIX(*res, v, 2) - MATRIX(*res, u, 2);
            igraph_real_t w = weight ? VECTOR(*weight)[e] : 1.0;
            igraph_real_t dlen = sqrt(dx * dx + dy * dy + dz * dz) * w;
            VECTOR(dispx)[v] -= (dx * dlen);
            VECTOR(dispy)[v] -= (dy * dlen);
            VECTOR(dispz)[v] -= (dz * dlen);
            VECTOR(dispx)[u] += (dx * dlen);
            VECTOR(dispy)[u] += (dy * dlen);
            VECTOR(dispz)[u] += (dz * dlen);
        }

        /* limit max displacement to temperature t and prevent from
           displacement outside frame */
        for (v = 0; v < no_nodes; v++) {
            igraph_real_t dx = VECTOR(dispx)[v] + RNG_UNIF01() * 1e-9;
            igraph_real_t dy = VECTOR(dispy)[v] + RNG_UNIF01() * 1e-9;
            igraph_real_t dz = VECTOR(dispz)[v] + RNG_UNIF01() * 1e-9;
            igraph_real_t displen = sqrt(dx * dx + dy * dy + dz * dz);
            igraph_real_t mx = fabs(dx) < temp ? dx : temp;
            igraph_real_t my = fabs(dy) < temp ? dy : temp;
            igraph_real_t mz = fabs(dz) < temp ? dz : temp;
            if (displen > 0) {
                MATRIX(*res, v, 0) += (dx / displen) * mx;
                MATRIX(*res, v, 1) += (dy / displen) * my;
                MATRIX(*res, v, 2) += (dz / displen) * mz;
            }
            if (minx && MATRIX(*res, v, 0) < VECTOR(*minx)[v]) {
                MATRIX(*res, v, 0) = VECTOR(*minx)[v];
            }
            if (maxx && MATRIX(*res, v, 0) > VECTOR(*maxx)[v]) {
                MATRIX(*res, v, 0) = VECTOR(*maxx)[v];
            }
            if (miny && MATRIX(*res, v, 1) < VECTOR(*miny)[v]) {
                MATRIX(*res, v, 1) = VECTOR(*miny)[v];
            }
            if (maxy && MATRIX(*res, v, 1) > VECTOR(*maxy)[v]) {
                MATRIX(*res, v, 1) = VECTOR(*maxy)[v];
            }
            if (minz && MATRIX(*res, v, 2) < VECTOR(*minz)[v]) {
                MATRIX(*res, v, 2) = VECTOR(*minz)[v];
            }
            if (maxz && MATRIX(*res, v, 2) > VECTOR(*maxz)[v]) {
                MATRIX(*res, v, 2) = VECTOR(*maxz)[v];
            }
        }

        temp -= difftemp;
    }

    RNG_END();

    igraph_vector_destroy(&dispx);
    igraph_vector_destroy(&dispy);
    igraph_vector_destroy(&dispz);
    IGRAPH_FINALLY_CLEAN(3);

    return IGRAPH_SUCCESS;
}<|MERGE_RESOLUTION|>--- conflicted
+++ resolved
@@ -31,7 +31,7 @@
 #include "core/interruption.h"
 #include "layout/layout_internal.h"
 
-static igraph_error_t igraph_layout_i_fr(const igraph_t *graph,
+static int igraph_layout_i_fr(const igraph_t *graph,
                               igraph_matrix_t *res,
                               igraph_bool_t use_seed,
                               igraph_integer_t niter,
@@ -45,15 +45,15 @@
     igraph_integer_t no_nodes = igraph_vcount(graph);
     igraph_integer_t no_edges = igraph_ecount(graph);
     igraph_integer_t i;
-    igraph_vector_t dispx, dispy;
+    igraph_vector_float_t dispx, dispy;
     igraph_real_t temp = start_temp;
     igraph_real_t difftemp = start_temp / niter;
     igraph_bool_t conn = 1;
-    igraph_real_t C = 0;
+    float C = 0;
 
     IGRAPH_CHECK(igraph_is_connected(graph, &conn, IGRAPH_WEAK));
     if (!conn) {
-        C = no_nodes * sqrt(no_nodes);
+        C = no_nodes * sqrtf(no_nodes);
     }
 
     RNG_BEGIN();
@@ -62,8 +62,10 @@
         igraph_i_layout_random_bounded(graph, res, minx, maxx, miny, maxy);
     }
 
-    IGRAPH_VECTOR_INIT_FINALLY(&dispx, no_nodes);
-    IGRAPH_VECTOR_INIT_FINALLY(&dispy, no_nodes);
+    IGRAPH_CHECK(igraph_vector_float_init(&dispx, no_nodes));
+    IGRAPH_FINALLY(igraph_vector_float_destroy, &dispx);
+    IGRAPH_CHECK(igraph_vector_float_init(&dispy, no_nodes));
+    IGRAPH_FINALLY(igraph_vector_float_destroy, &dispy);
 
     for (i = 0; i < niter; i++) {
         igraph_integer_t v, u, e;
@@ -72,14 +74,14 @@
 
         /* calculate repulsive forces, we have a special version
            for unconnected graphs */
-        igraph_vector_null(&dispx);
-        igraph_vector_null(&dispy);
+        igraph_vector_float_null(&dispx);
+        igraph_vector_float_null(&dispy);
         if (conn) {
             for (v = 0; v < no_nodes; v++) {
                 for (u = v + 1; u < no_nodes; u++) {
-                    igraph_real_t dx = MATRIX(*res, v, 0) - MATRIX(*res, u, 0);
-                    igraph_real_t dy = MATRIX(*res, v, 1) - MATRIX(*res, u, 1);
-                    igraph_real_t dlen = dx * dx + dy * dy;
+                    float dx = MATRIX(*res, v, 0) - MATRIX(*res, u, 0);
+                    float dy = MATRIX(*res, v, 1) - MATRIX(*res, u, 1);
+                    float dlen = dx * dx + dy * dy;
 
                     if (dlen == 0) {
                         dx = RNG_UNIF01() * 1e-9;
@@ -96,9 +98,9 @@
         } else {
             for (v = 0; v < no_nodes; v++) {
                 for (u = v + 1; u < no_nodes; u++) {
-                    igraph_real_t dx = MATRIX(*res, v, 0) - MATRIX(*res, u, 0);
-                    igraph_real_t dy = MATRIX(*res, v, 1) - MATRIX(*res, u, 1);
-                    igraph_real_t dlen, rdlen;
+                    float dx = MATRIX(*res, v, 0) - MATRIX(*res, u, 0);
+                    float dy = MATRIX(*res, v, 1) - MATRIX(*res, u, 1);
+                    float dlen, rdlen;
 
                     dlen = dx * dx + dy * dy;
                     if (dlen == 0) {
@@ -125,7 +127,7 @@
             igraph_real_t dx = MATRIX(*res, v, 0) - MATRIX(*res, u, 0);
             igraph_real_t dy = MATRIX(*res, v, 1) - MATRIX(*res, u, 1);
             igraph_real_t w = weight ? VECTOR(*weight)[e] : 1.0;
-            igraph_real_t dlen = hypot(dx, dy) * w;
+            igraph_real_t dlen = sqrt(dx * dx + dy * dy) * w;
             VECTOR(dispx)[v] -= (dx * dlen);
             VECTOR(dispy)[v] -= (dy * dlen);
             VECTOR(dispx)[u] += (dx * dlen);
@@ -137,7 +139,7 @@
         for (v = 0; v < no_nodes; v++) {
             igraph_real_t dx = VECTOR(dispx)[v] + RNG_UNIF01() * 1e-9;
             igraph_real_t dy = VECTOR(dispy)[v] + RNG_UNIF01() * 1e-9;
-            igraph_real_t displen = hypot(dx, dy);
+            igraph_real_t displen = sqrt(dx * dx + dy * dy);
             igraph_real_t mx = fabs(dx) < temp ? dx : temp;
             igraph_real_t my = fabs(dy) < temp ? dy : temp;
             if (displen > 0) {
@@ -163,14 +165,14 @@
 
     RNG_END();
 
-    igraph_vector_destroy(&dispx);
-    igraph_vector_destroy(&dispy);
+    igraph_vector_float_destroy(&dispx);
+    igraph_vector_float_destroy(&dispy);
     IGRAPH_FINALLY_CLEAN(2);
 
-    return IGRAPH_SUCCESS;
+    return 0;
 }
 
-static igraph_error_t igraph_layout_i_grid_fr(
+static int igraph_layout_i_grid_fr(
         const igraph_t *graph,
         igraph_matrix_t *res, igraph_bool_t use_seed,
         igraph_integer_t niter, igraph_real_t start_temp,
@@ -180,14 +182,14 @@
 
     igraph_integer_t no_nodes = igraph_vcount(graph);
     igraph_integer_t no_edges = igraph_ecount(graph);
-    igraph_real_t width = sqrt(no_nodes), height = width;
+    float width = sqrtf(no_nodes), height = width;
     igraph_2dgrid_t grid;
-    igraph_vector_t dispx, dispy;
+    igraph_vector_float_t dispx, dispy;
     igraph_real_t temp = start_temp;
     igraph_real_t difftemp = start_temp / niter;
     igraph_2dgrid_iterator_t vidit;
     igraph_integer_t i;
-    const igraph_real_t cellsize = 2.0;
+    const float cellsize = 2.0;
 
     RNG_BEGIN();
 
@@ -205,24 +207,26 @@
         igraph_2dgrid_add2(&grid, i);
     }
 
-    IGRAPH_VECTOR_INIT_FINALLY(&dispx, no_nodes);
-    IGRAPH_VECTOR_INIT_FINALLY(&dispy, no_nodes);
+    IGRAPH_CHECK(igraph_vector_float_init(&dispx, no_nodes));
+    IGRAPH_FINALLY(igraph_vector_float_destroy, &dispx);
+    IGRAPH_CHECK(igraph_vector_float_init(&dispy, no_nodes));
+    IGRAPH_FINALLY(igraph_vector_float_destroy, &dispy);
 
     for (i = 0; i < niter; i++) {
         igraph_integer_t v, u, e;
 
         IGRAPH_ALLOW_INTERRUPTION();
 
-        igraph_vector_null(&dispx);
-        igraph_vector_null(&dispy);
+        igraph_vector_float_null(&dispx);
+        igraph_vector_float_null(&dispy);
 
         /* repulsion */
         igraph_2dgrid_reset(&grid, &vidit);
         while ( (v = igraph_2dgrid_next(&grid, &vidit) - 1) != -1) {
             while ( (u = igraph_2dgrid_next_nei(&grid, &vidit) - 1) != -1) {
-                igraph_real_t dx = MATRIX(*res, v, 0) - MATRIX(*res, u, 0);
-                igraph_real_t dy = MATRIX(*res, v, 1) - MATRIX(*res, u, 1);
-                igraph_real_t dlen = dx * dx + dy * dy;
+                float dx = MATRIX(*res, v, 0) - MATRIX(*res, u, 0);
+                float dy = MATRIX(*res, v, 1) - MATRIX(*res, u, 1);
+                float dlen = dx * dx + dy * dy;
                 if (dlen < cellsize * cellsize) {
                     VECTOR(dispx)[v] += dx / dlen;
                     VECTOR(dispy)[v] += dy / dlen;
@@ -239,7 +243,7 @@
             igraph_real_t dx = MATRIX(*res, v, 0) - MATRIX(*res, u, 0);
             igraph_real_t dy = MATRIX(*res, v, 1) - MATRIX(*res, u, 1);
             igraph_real_t w = weight ? VECTOR(*weight)[e] : 1.0;
-            igraph_real_t dlen = hypot(dx, dy) * w;
+            igraph_real_t dlen = sqrt(dx * dx + dy * dy) * w;
             VECTOR(dispx)[v] -= (dx * dlen);
             VECTOR(dispy)[v] -= (dy * dlen);
             VECTOR(dispx)[u] += (dx * dlen);
@@ -250,7 +254,7 @@
         for (v = 0; v < no_nodes; v++) {
             igraph_real_t dx = VECTOR(dispx)[v] + RNG_UNIF01() * 1e-9;
             igraph_real_t dy = VECTOR(dispy)[v] + RNG_UNIF01() * 1e-9;
-            igraph_real_t displen = hypot(dx, dy);
+            igraph_real_t displen = sqrt(dx * dx + dy * dy);
             igraph_real_t mx = fabs(dx) < temp ? dx : temp;
             igraph_real_t my = fabs(dy) < temp ? dy : temp;
             if (displen > 0) {
@@ -274,11 +278,11 @@
         temp -= difftemp;
     }
 
-    igraph_vector_destroy(&dispx);
-    igraph_vector_destroy(&dispy);
+    igraph_vector_float_destroy(&dispx);
+    igraph_vector_float_destroy(&dispy);
     igraph_2dgrid_destroy(&grid);
     IGRAPH_FINALLY_CLEAN(3);
-    return IGRAPH_SUCCESS;
+    return 0;
 }
 
 /**
@@ -345,7 +349,7 @@
  * vertices in the graph.
  */
 
-igraph_error_t igraph_layout_fruchterman_reingold(const igraph_t *graph,
+int igraph_layout_fruchterman_reingold(const igraph_t *graph,
                                        igraph_matrix_t *res,
                                        igraph_bool_t use_seed,
                                        igraph_integer_t niter,
@@ -414,14 +418,8 @@
  * \function igraph_layout_fruchterman_reingold_3d
  * \brief 3D Fruchterman-Reingold algorithm.
  *
-<<<<<<< HEAD
- * This is the 3D version of the force based
- * Fruchterman-Reingold layout (see \ref
- * igraph_layout_fruchterman_reingold() for the 2D version)
-=======
  * This is the 3D version of the force based Fruchterman-Reingold layout.
  * See \ref igraph_layout_fruchterman_reingold() for the 2D version.
->>>>>>> 23fa0e1d
  *
  * \param graph Pointer to an initialized graph object.
  * \param res Pointer to an initialized matrix object. This will
@@ -463,7 +461,7 @@
  *
  */
 
-igraph_error_t igraph_layout_fruchterman_reingold_3d(const igraph_t *graph,
+int igraph_layout_fruchterman_reingold_3d(const igraph_t *graph,
         igraph_matrix_t *res,
         igraph_bool_t use_seed,
         igraph_integer_t niter,
@@ -479,11 +477,11 @@
     const igraph_integer_t no_nodes = igraph_vcount(graph);
     const igraph_integer_t no_edges = igraph_ecount(graph);
     igraph_integer_t i;
-    igraph_vector_t dispx, dispy, dispz;
+    igraph_vector_float_t dispx, dispy, dispz;
     igraph_real_t temp = start_temp;
     igraph_real_t difftemp = start_temp / niter;
     igraph_bool_t conn = 1;
-    igraph_real_t C = 0;
+    float C = 0;
 
     if (niter < 0) {
         IGRAPH_ERROR("Number of iterations must be non-negative in "
@@ -530,7 +528,7 @@
 
     IGRAPH_CHECK(igraph_is_connected(graph, &conn, IGRAPH_WEAK));
     if (!conn) {
-        C = no_nodes * sqrt(no_nodes);
+        C = no_nodes * sqrtf(no_nodes);
     }
 
     RNG_BEGIN();
@@ -539,9 +537,12 @@
         igraph_i_layout_random_bounded_3d(graph, res, minx, maxx, miny, maxy, minz, maxz);
     }
 
-    IGRAPH_VECTOR_INIT_FINALLY(&dispx, no_nodes);
-    IGRAPH_VECTOR_INIT_FINALLY(&dispy, no_nodes);
-    IGRAPH_VECTOR_INIT_FINALLY(&dispz, no_nodes);
+    IGRAPH_CHECK(igraph_vector_float_init(&dispx, no_nodes));
+    IGRAPH_FINALLY(igraph_vector_float_destroy, &dispx);
+    IGRAPH_CHECK(igraph_vector_float_init(&dispy, no_nodes));
+    IGRAPH_FINALLY(igraph_vector_float_destroy, &dispy);
+    IGRAPH_CHECK(igraph_vector_float_init(&dispz, no_nodes));
+    IGRAPH_FINALLY(igraph_vector_float_destroy, &dispz);
 
     for (i = 0; i < niter; i++) {
         igraph_integer_t v, u, e;
@@ -550,16 +551,16 @@
 
         /* calculate repulsive forces, we have a special version
            for unconnected graphs */
-        igraph_vector_null(&dispx);
-        igraph_vector_null(&dispy);
-        igraph_vector_null(&dispz);
+        igraph_vector_float_null(&dispx);
+        igraph_vector_float_null(&dispy);
+        igraph_vector_float_null(&dispz);
         if (conn) {
             for (v = 0; v < no_nodes; v++) {
                 for (u = v + 1; u < no_nodes; u++) {
-                    igraph_real_t dx = MATRIX(*res, v, 0) - MATRIX(*res, u, 0);
-                    igraph_real_t dy = MATRIX(*res, v, 1) - MATRIX(*res, u, 1);
-                    igraph_real_t dz = MATRIX(*res, v, 2) - MATRIX(*res, u, 2);
-                    igraph_real_t dlen = dx * dx + dy * dy + dz * dz;
+                    float dx = MATRIX(*res, v, 0) - MATRIX(*res, u, 0);
+                    float dy = MATRIX(*res, v, 1) - MATRIX(*res, u, 1);
+                    float dz = MATRIX(*res, v, 2) - MATRIX(*res, u, 2);
+                    float dlen = dx * dx + dy * dy + dz * dz;
 
                     if (dlen == 0) {
                         dx = RNG_UNIF01() * 1e-9;
@@ -579,10 +580,10 @@
         } else {
             for (v = 0; v < no_nodes; v++) {
                 for (u = v + 1; u < no_nodes; u++) {
-                    igraph_real_t dx = MATRIX(*res, v, 0) - MATRIX(*res, u, 0);
-                    igraph_real_t dy = MATRIX(*res, v, 1) - MATRIX(*res, u, 1);
-                    igraph_real_t dz = MATRIX(*res, v, 2) - MATRIX(*res, u, 2);
-                    igraph_real_t dlen, rdlen;
+                    float dx = MATRIX(*res, v, 0) - MATRIX(*res, u, 0);
+                    float dy = MATRIX(*res, v, 1) - MATRIX(*res, u, 1);
+                    float dz = MATRIX(*res, v, 2) - MATRIX(*res, u, 2);
+                    float dlen, rdlen;
 
                     dlen = dx * dx + dy * dy + dz * dz;
                     if (dlen == 0) {
@@ -662,10 +663,10 @@
 
     RNG_END();
 
-    igraph_vector_destroy(&dispx);
-    igraph_vector_destroy(&dispy);
-    igraph_vector_destroy(&dispz);
+    igraph_vector_float_destroy(&dispx);
+    igraph_vector_float_destroy(&dispy);
+    igraph_vector_float_destroy(&dispz);
     IGRAPH_FINALLY_CLEAN(3);
 
-    return IGRAPH_SUCCESS;
+    return 0;
 }