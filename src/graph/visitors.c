/* -*- mode: C -*-  */
/*
   IGraph R package.
   Copyright (C) 2006-2012  Gabor Csardi <csardi.gabor@gmail.com>
   334 Harvard street, Cambridge, MA 02139 USA

   This program is free software; you can redistribute it and/or modify
   it under the terms of the GNU General Public License as published by
   the Free Software Foundation; either version 2 of the License, or
   (at your option) any later version.

   This program is distributed in the hope that it will be useful,
   but WITHOUT ANY WARRANTY; without even the implied warranty of
   MERCHANTABILITY or FITNESS FOR A PARTICULAR PURPOSE.  See the
   GNU General Public License for more details.

   You should have received a copy of the GNU General Public License
   along with this program; if not, write to the Free Software
   Foundation, Inc., 51 Franklin Street, Fifth Floor, Boston, MA
   02110-1301 USA

*/

#include "igraph_visitor.h"
#include "igraph_memory.h"
#include "igraph_adjlist.h"
#include "igraph_interface.h"
#include "igraph_dqueue.h"
#include "igraph_stack.h"

/**
 * \function igraph_bfs
 * Breadth-first search
 *
 * A simple breadth-first search, with a lot of different results and
 * the possibility to call a callback whenever a vertex is visited.
 * It is allowed to supply null pointers as the output arguments the
 * user is not interested in, in this case they will be ignored.
 *
 * </para><para>
 * If not all vertices can be reached from the supplied root vertex,
 * then additional root vertices will be used, in the order of their
 * vertex IDs.
 *
 * </para><para>
 * Consider using \ref igraph_bfs_simple instead if you set most of the output
 * arguments provided by this function to a null pointer.
 *
 * \param graph The input graph.
 * \param root The id of the root vertex. It is ignored if the \c
 *        roots argument is not a null pointer.
 * \param roots Pointer to an initialized vector, or a null
 *        pointer. If not a null pointer, then it is a vector
 *        containing root vertices to start the BFS from. The vertices
 *        are considered in the order they appear. If a root vertex
 *        was already found while searching from another one, then no
 *        search is conducted from it.
 * \param mode For directed graphs, it defines which edges to follow.
 *        \c IGRAPH_OUT means following the direction of the edges,
 *        \c IGRAPH_IN means the opposite, and
 *        \c IGRAPH_ALL ignores the direction of the edges.
 *        This parameter is ignored for undirected graphs.
 * \param unreachable Logical scalar, whether the search should visit
 *        the vertices that are unreachable from the given root
 *        node(s). If true, then additional searches are performed
 *        until all vertices are visited.
 * \param restricted If not a null pointer, then it must be a pointer
 *        to a vector containing vertex IDs. The BFS is carried out
 *        only on these vertices.
 * \param order If not null pointer, then the vertex IDs of the graph are
 *        stored here, in the same order as they were visited.
 * \param rank If not a null pointer, then the rank of each vertex is
 *        stored here.
 * \param parents If not a null pointer, then the id of the parent of
 *        each vertex is stored here. When a vertex was not visited
 *        during the traversal, -2 will be stored as the ID of its parent.
 *        When a vertex was visited during the traversal and it was one of
 *        the roots of the search trees, -1 will be stored as the ID of
 *        its parent.
 * \param pred If not a null pointer, then the id of vertex that was
 *        visited before the current one is stored here. If there is
 *        no such vertex (the current vertex is the root of a search
 *        tree), then -1 is stored as the predecessor of the vertex.
 *        If the vertex was not visited at all, then -2 is stored for
 *        the predecessor of the vertex.
 * \param succ If not a null pointer, then the id of the vertex that
 *        was visited after the current one is stored here. If there
 *        is no such vertex (the current one is the last in a search
 *        tree), then -1 is stored as the successor of the vertex.
 *        If the vertex was not visited at all, then -2 is stored for
 *        the successor of the vertex.
 * \param dist If not a null pointer, then the distance from the root of
 *        the current search tree is stored here for each vertex. If a
 *        vertex was not reached during the traversal, its distance will
 *        be -1 in this vector.
 * \param callback If not null, then it should be a pointer to a
 *        function of type \ref igraph_bfshandler_t. This function
 *        will be called, whenever a new vertex is visited.
 * \param extra Extra argument to pass to the callback function.
 * \return Error code.
 *
 * Time complexity: O(|V|+|E|), linear in the number of vertices and
 * edges.
 *
 * \example examples/simple/igraph_bfs.c
 * \example examples/simple/igraph_bfs_callback.c
 */
igraph_error_t igraph_bfs(const igraph_t *graph,
               igraph_integer_t root, const igraph_vector_int_t *roots,
               igraph_neimode_t mode, igraph_bool_t unreachable,
               const igraph_vector_int_t *restricted,
               igraph_vector_int_t *order, igraph_vector_int_t *rank,
               igraph_vector_int_t *parents,
               igraph_vector_int_t *pred, igraph_vector_int_t *succ,
               igraph_vector_int_t *dist, igraph_bfshandler_t *callback,
               void *extra) {

    igraph_error_t ret;

    igraph_dqueue_int_t Q;
    igraph_integer_t no_of_nodes = igraph_vcount(graph);
    igraph_integer_t actroot = 0;
    igraph_vector_char_t added;

    igraph_lazy_adjlist_t adjlist;

    igraph_integer_t act_rank = 0;
    igraph_integer_t pred_vec = -1;

    igraph_integer_t rootpos = 0;
    igraph_integer_t noroots = roots ? igraph_vector_int_size(roots) : 1;

    if (!roots && (root < 0 || root >= no_of_nodes)) {
        IGRAPH_ERROR("Invalid root vertex in BFS", IGRAPH_EINVAL);
    }

<<<<<<< HEAD
    if (roots) {
        igraph_integer_t min, max;
        igraph_vector_int_minmax(roots, &min, &max);
=======
    if (roots && noroots > 0) {
        igraph_real_t min, max;
        igraph_vector_minmax(roots, &min, &max);
>>>>>>> c70d1d81
        if (min < 0 || max >= no_of_nodes) {
            IGRAPH_ERROR("Invalid root vertex in BFS", IGRAPH_EINVAL);
        }
    }

<<<<<<< HEAD
    if (restricted) {
        igraph_integer_t min, max;
        igraph_vector_int_minmax(restricted, &min, &max);
=======
    if (restricted && igraph_vector_size(restricted) > 0) {
        igraph_real_t min, max;
        igraph_vector_minmax(restricted, &min, &max);
>>>>>>> c70d1d81
        if (min < 0 || max >= no_of_nodes) {
            IGRAPH_ERROR("Invalid vertex ID in restricted set", IGRAPH_EINVAL);
        }
    }

    if (mode != IGRAPH_OUT && mode != IGRAPH_IN &&
        mode != IGRAPH_ALL) {
        IGRAPH_ERROR("Invalid mode argument", IGRAPH_EINVMODE);
    }

    if (!igraph_is_directed(graph)) {
        mode = IGRAPH_ALL;
    }

    IGRAPH_CHECK(igraph_vector_char_init(&added, no_of_nodes));
    IGRAPH_FINALLY(igraph_vector_char_destroy, &added);
    IGRAPH_CHECK(igraph_dqueue_int_init(&Q, 100));
    IGRAPH_FINALLY(igraph_dqueue_int_destroy, &Q);

    IGRAPH_CHECK(igraph_lazy_adjlist_init(graph, &adjlist, mode, IGRAPH_LOOPS, IGRAPH_MULTIPLE));
    IGRAPH_FINALLY(igraph_lazy_adjlist_destroy, &adjlist);

    /* Mark the vertices that are not in the restricted set, as already
       found. Special care must be taken for vertices that are not in
       the restricted set, but are to be used as 'root' vertices. */
    if (restricted) {
        igraph_integer_t i, n = igraph_vector_int_size(restricted);
        igraph_vector_char_fill(&added, 1);
        for (i = 0; i < n; i++) {
            igraph_integer_t v = VECTOR(*restricted)[i];
            VECTOR(added)[v] = 0;
        }
    }

    /* Resize result vectors, and fill them with IGRAPH_NAN */

# define VINIT(v, initial) \
    if (v) { \
        IGRAPH_CHECK(igraph_vector_int_resize((v), no_of_nodes)); \
        igraph_vector_int_fill((v), initial); \
    }

    VINIT(order, -1);
    VINIT(rank, -1);
    VINIT(parents, -2);
    VINIT(pred, -2);
    VINIT(succ, -2);
    VINIT(dist, -1);
# undef VINIT

    while (1) {

        /* Get the next root vertex, if any */

        if (roots && rootpos < noroots) {
            /* We are still going through the 'roots' vector */
            actroot = VECTOR(*roots)[rootpos++];
        } else if (!roots && rootpos == 0) {
            /* We have a single root vertex given, and start now */
            actroot = root;
            rootpos++;
        } else if (rootpos == noroots && unreachable) {
            /* We finished the given root(s), but other vertices are also
            tried as root */
            actroot = 0;
            rootpos++;
        } else if (unreachable && actroot + 1 < no_of_nodes) {
            /* We are already doing the other vertices, take the next one */
            actroot++;
        } else {
            /* No more root nodes to do */
            break;
        }

        /* OK, we have a new root, start BFS */
        if (VECTOR(added)[actroot]) {
            continue;
        }
        IGRAPH_CHECK(igraph_dqueue_int_push(&Q, actroot));
        IGRAPH_CHECK(igraph_dqueue_int_push(&Q, 0));
        VECTOR(added)[actroot] = 1;
        if (parents) {
            VECTOR(*parents)[actroot] = -1;
        }

        pred_vec = -1;

        while (!igraph_dqueue_int_empty(&Q)) {
            igraph_integer_t actvect = igraph_dqueue_int_pop(&Q);
            igraph_integer_t actdist = igraph_dqueue_int_pop(&Q);
            igraph_integer_t succ_vec;
            igraph_vector_int_t *neis = igraph_lazy_adjlist_get(&adjlist,
                                                                actvect);
            igraph_integer_t i, n = igraph_vector_int_size(neis);

            if (pred) {
                VECTOR(*pred)[actvect] = pred_vec;
            }
            if (rank) {
                VECTOR(*rank)[actvect] = act_rank;
            }
            if (order) {
                VECTOR(*order)[act_rank++] = actvect;
            }
            if (dist) {
                VECTOR(*dist)[actvect] = actdist;
            }

            for (i = 0; i < n; i++) {
                igraph_integer_t nei = VECTOR(*neis)[i];
                if (! VECTOR(added)[nei]) {
                    VECTOR(added)[nei] = 1;
                    IGRAPH_CHECK(igraph_dqueue_int_push(&Q, nei));
                    IGRAPH_CHECK(igraph_dqueue_int_push(&Q, actdist + 1));
                    if (parents) {
                        VECTOR(*parents)[nei] = actvect;
                    }
                }
            }

            succ_vec = igraph_dqueue_int_empty(&Q) ? -1L :
                       igraph_dqueue_int_head(&Q);
            if (callback) {
                IGRAPH_CHECK_CALLBACK(
                    callback(graph, actvect, pred_vec, succ_vec, act_rank - 1, actdist, extra),
                    &ret
                );

                if (ret == IGRAPH_STOP) {
                    goto cleanup;
                }
            }

            if (succ) {
                VECTOR(*succ)[actvect] = succ_vec;
            }
            pred_vec = actvect;

        } /* while Q !empty */

    } /* for actroot < no_of_nodes */

cleanup:

    igraph_lazy_adjlist_destroy(&adjlist);
    igraph_dqueue_int_destroy(&Q);
    igraph_vector_char_destroy(&added);
    IGRAPH_FINALLY_CLEAN(3);

    return IGRAPH_SUCCESS;
}

/**
 * \function igraph_bfs_simple
 * Breadth-first search, single-source version
 *
 * An alternative breadth-first search implementation to cater for the
 * simpler use-cases when only a single breadth-first search has to be conducted
 * from a source node and most of the output arguments from \ref igraph_bfs
 * are not needed. It is allowed to supply null pointers as
 * the output arguments the user is not interested in, in this case they will
 * be ignored.
 *
 * \param graph The input graph.
 * \param root The id of the root vertex.
 * \param mode For directed graphs, it defines which edges to follow.
 *        \c IGRAPH_OUT means following the direction of the edges,
 *        \c IGRAPH_IN means the opposite, and
 *        \c IGRAPH_ALL ignores the direction of the edges.
 *        This parameter is ignored for undirected graphs.
 * \param order If not a null pointer, then an initialized vector must be passed
 *        here. The IDs of the vertices visited during the traversal will be
 *        stored here, in the same order as they were visited.
 * \param layers If not a null pointer, then an initialized vector must be
 *        passed here. The i-th element of the vector will contain the index
 *        into \c order where the vertices that are at distance i from the root
 *        are stored. In other words, if you are interested in the vertices that
 *        are at distance i from the root, you need to look in the \c order
 *        vector from \c layers[i] to \c layers[i+1].
 * \param parents If not a null pointer, then an initialized vector must be
 *        passed here. The vector will be resized so its length is equal to the
 *        number of nodes, and it will contain the index of the parent node for
 *        each \em visited node. The values in the vector are undefined for
 *        vertices that were \em not visited.
 * \return Error code.
 *
 * Time complexity: O(|V|+|E|), linear in the number of vertices and
 * edges.
 *
 * \example examples/simple/igraph_bfs_simple.c
 */
igraph_error_t igraph_bfs_simple(igraph_t *graph, igraph_integer_t root, igraph_neimode_t mode,
                      igraph_vector_int_t *order, igraph_vector_int_t *layers,
                      igraph_vector_int_t *parents) {

    igraph_dqueue_int_t q;
    igraph_integer_t num_visited = 0;
    igraph_vector_int_t neis;
    igraph_integer_t no_of_nodes = igraph_vcount(graph);
    igraph_integer_t i;
    char *added;
    igraph_integer_t lastlayer = -1;

    if (!igraph_is_directed(graph)) {
        mode = IGRAPH_ALL;
    }

    if (mode != IGRAPH_OUT && mode != IGRAPH_IN &&
        mode != IGRAPH_ALL) {
        IGRAPH_ERROR("Invalid mode argument", IGRAPH_EINVMODE);
    }

    /* temporary storage */
    added = IGRAPH_CALLOC(no_of_nodes, char);
    if (added == 0) {
        IGRAPH_ERROR("Cannot calculate BFS", IGRAPH_ENOMEM); /* LCOV_EXCL_LINE */
    }
    IGRAPH_FINALLY(igraph_free, added);
    IGRAPH_VECTOR_INT_INIT_FINALLY(&neis, 0);
    IGRAPH_CHECK(igraph_dqueue_int_init(&q, 100));
    IGRAPH_FINALLY(igraph_dqueue_int_destroy, &q);

    /* results */
    if (order) {
        igraph_vector_int_clear(order);
    }
    if (layers) {
        igraph_vector_int_clear(layers);
    }
    if (parents) {
        IGRAPH_CHECK(igraph_vector_int_resize(parents, no_of_nodes));
    }

    /* ok start with root */
    IGRAPH_CHECK(igraph_dqueue_int_push(&q, root));
    IGRAPH_CHECK(igraph_dqueue_int_push(&q, 0));
    if (layers) {
        IGRAPH_CHECK(igraph_vector_int_push_back(layers, num_visited));
    }
    if (order) {
        IGRAPH_CHECK(igraph_vector_int_push_back(order, root));
    }
    if (parents) {
        VECTOR(*parents)[root] = root;
    }
    num_visited++;
    added[root] = 1;

    while (!igraph_dqueue_int_empty(&q)) {
        igraph_integer_t actvect = igraph_dqueue_int_pop(&q);
        igraph_integer_t actdist = igraph_dqueue_int_pop(&q);
        IGRAPH_CHECK(igraph_neighbors(graph, &neis, actvect,
                                      mode));
        igraph_integer_t nei_count = igraph_vector_int_size(&neis);
        for (i = 0; i < nei_count; i++) {
            igraph_integer_t neighbor = VECTOR(neis)[i];
            if (added[neighbor] == 0) {
                added[neighbor] = 1;
                if (parents) {
                    VECTOR(*parents)[neighbor] = actvect;
                }
                IGRAPH_CHECK(igraph_dqueue_int_push(&q, neighbor));
                IGRAPH_CHECK(igraph_dqueue_int_push(&q, actdist + 1));
                if (layers && lastlayer != actdist + 1) {
                    IGRAPH_CHECK(igraph_vector_int_push_back(layers, num_visited));
                }
                if (order) {
                    IGRAPH_CHECK(igraph_vector_int_push_back(order, neighbor));
                }
                num_visited++;
                lastlayer = actdist + 1;
            }
        } /* for i in neis */
    } /* while ! dqueue_int_empty */

    if (layers) {
        IGRAPH_CHECK(igraph_vector_int_push_back(layers, num_visited));
    }

    igraph_vector_int_destroy(&neis);
    igraph_dqueue_int_destroy(&q);
    IGRAPH_FREE(added);
    IGRAPH_FINALLY_CLEAN(3);

    return IGRAPH_SUCCESS;
}

/**
 * \function igraph_dfs
 * Depth-first search
 *
 * A simple depth-first search, with
 * the possibility to call a callback whenever a vertex is discovered
 * and/or whenever a subtree is finished.
 * It is allowed to supply null pointers as the output arguments the
 * user is not interested in, in this case they will be ignored.
 *
 * </para><para>
 * If not all vertices can be reached from the supplied root vertex,
 * then additional root vertices will be used, in the order of their
 * vertex IDs.
 *
 * \param graph The input graph.
 * \param root The id of the root vertex.
 * \param mode For directed graphs, it defines which edges to follow.
 *        \c IGRAPH_OUT means following the direction of the edges,
 *        \c IGRAPH_IN means the opposite, and
 *        \c IGRAPH_ALL ignores the direction of the edges.
 *        This parameter is ignored for undirected graphs.
 * \param unreachable Logical scalar, whether the search should visit
 *        the vertices that are unreachable from the given root
 *        node(s). If true, then additional searches are performed
 *        until all vertices are visited.
 * \param order If not null pointer, then the vertex IDs of the graph are
 *        stored here, in the same order as they were discovered. The tail of
 *        the vector will be padded with -1 to ensure that the length of the
 *        vector is the same as the number of vertices, even if some vertices
 *        were not visited during the traversal.
 * \param order_out If not a null pointer, then the vertex IDs of the
 *        graphs are stored here, in the order of the completion of
 *        their subtree. The tail of the vector will be padded with -1 to ensure
 *        that the length of the vector is the same as the number of vertices,
 *        even if some vertices were not visited during the traversal.
 * \param parents If not a null pointer, then the id of the parent of
 *        each vertex is stored here. -1 will be stored for the root of the
 *        search tree; -2 will be stored for vertices that were not visited.
 * \param dist If not a null pointer, then the distance from the root of
 *        the current search tree is stored here. -1 will be stored for vertices
 *        that were not visited.
 * \param in_callback If not null, then it should be a pointer to a
 *        function of type \ref igraph_dfshandler_t. This function
 *        will be called, whenever a new vertex is discovered.
 * \param out_callback If not null, then it should be a pointer to a
 *        function of type \ref igraph_dfshandler_t. This function
 *        will be called, whenever the subtree of a vertex is completed.
 * \param extra Extra argument to pass to the callback function(s).
 * \return Error code.
 *
 * Time complexity: O(|V|+|E|), linear in the number of vertices and
 * edges.
 */

igraph_error_t igraph_dfs(const igraph_t *graph, igraph_integer_t root,
               igraph_neimode_t mode, igraph_bool_t unreachable,
               igraph_vector_int_t *order,
               igraph_vector_int_t *order_out, igraph_vector_int_t *parents,
               igraph_vector_int_t *dist, igraph_dfshandler_t *in_callback,
               igraph_dfshandler_t *out_callback,
               void *extra) {

    igraph_integer_t no_of_nodes = igraph_vcount(graph);
    igraph_lazy_adjlist_t adjlist;
    igraph_stack_int_t stack;
    igraph_vector_char_t added;
    igraph_vector_int_t nptr;
    igraph_error_t ret;
    igraph_integer_t actroot;
    igraph_integer_t act_rank = 0;
    igraph_integer_t rank_out = 0;
    igraph_integer_t act_dist = 0;

    if (root < 0 || root >= no_of_nodes) {
        IGRAPH_ERROR("Invalid root vertex for DFS", IGRAPH_EINVAL);
    }

    if (mode != IGRAPH_OUT && mode != IGRAPH_IN &&
        mode != IGRAPH_ALL) {
        IGRAPH_ERROR("Invalid mode argument", IGRAPH_EINVMODE);
    }

    if (!igraph_is_directed(graph)) {
        mode = IGRAPH_ALL;
    }

    IGRAPH_CHECK(igraph_vector_char_init(&added, no_of_nodes));
    IGRAPH_FINALLY(igraph_vector_char_destroy, &added);
    IGRAPH_CHECK(igraph_stack_int_init(&stack, 100));
    IGRAPH_FINALLY(igraph_stack_int_destroy, &stack);
    IGRAPH_CHECK(igraph_lazy_adjlist_init(graph, &adjlist, mode, IGRAPH_LOOPS, IGRAPH_MULTIPLE));
    IGRAPH_FINALLY(igraph_lazy_adjlist_destroy, &adjlist);
    IGRAPH_CHECK(igraph_vector_int_init(&nptr, no_of_nodes));
    IGRAPH_FINALLY(igraph_vector_int_destroy, &nptr);

# define FREE_ALL() do {            \
        igraph_vector_int_destroy(&nptr);            \
        igraph_lazy_adjlist_destroy(&adjlist);        \
        igraph_stack_int_destroy(&stack);                 \
        igraph_vector_char_destroy(&added);           \
        IGRAPH_FINALLY_CLEAN(4); } while (0)

    /* Resize result vectors and fill them with the initial value */

# define VINIT(v, initial) if (v) {             \
        IGRAPH_CHECK(igraph_vector_int_resize(v, no_of_nodes));       \
        igraph_vector_int_fill(v, initial); }

    VINIT(order, -1);
    VINIT(order_out, -1);
    VINIT(parents, -2);
    VINIT(dist, -1);

# undef VINIT

    IGRAPH_CHECK(igraph_stack_int_push(&stack, root));
    VECTOR(added)[root] = 1;
    if (parents) {
        VECTOR(*parents)[root] = -1;
    }
    if (order) {
        VECTOR(*order)[act_rank++] = root;
    }
    if (dist) {
        VECTOR(*dist)[root] = 0;
    }
    if (in_callback) {
        IGRAPH_CHECK_CALLBACK(in_callback(graph, root, 0, extra), &ret);
        if (ret == IGRAPH_STOP) {
            FREE_ALL();
            return IGRAPH_SUCCESS;
        }
    }

    for (actroot = 0; actroot < no_of_nodes; ) {

        /* 'root' first, then all other vertices */
        if (igraph_stack_int_empty(&stack)) {
            if (!unreachable) {
                break;
            }
            if (VECTOR(added)[actroot]) {
                actroot++;
                continue;
            }
            IGRAPH_CHECK(igraph_stack_int_push(&stack, actroot));
            VECTOR(added)[actroot] = 1;
            if (parents) {
                VECTOR(*parents)[actroot] = -1;
            }
            if (order) {
                VECTOR(*order)[act_rank++] = actroot;
            }
            if (dist) {
                VECTOR(*dist)[actroot] = 0;
            }

            if (in_callback) {
                IGRAPH_CHECK_CALLBACK(in_callback(graph, actroot, 0, extra), &ret);
                if (ret == IGRAPH_STOP) {
                    FREE_ALL();
                    return IGRAPH_SUCCESS;
                }
            }

            actroot++;
        }

        while (!igraph_stack_int_empty(&stack)) {
            igraph_integer_t actvect = igraph_stack_int_top(&stack);
            igraph_vector_int_t *neis = igraph_lazy_adjlist_get(&adjlist, actvect);
            igraph_integer_t n = igraph_vector_int_size(neis);
            igraph_integer_t *ptr = igraph_vector_int_get_ptr(&nptr, actvect);

            /* Search for a neighbor that was not yet visited */
            igraph_bool_t any = 0;
            igraph_integer_t nei = 0;
            while (!any && (*ptr) < n) {
                nei = VECTOR(*neis)[(*ptr)];
                any = !VECTOR(added)[nei];
                (*ptr) ++;
            }
            if (any) {
                /* There is such a neighbor, add it */
                IGRAPH_CHECK(igraph_stack_int_push(&stack, nei));
                VECTOR(added)[nei] = 1;
                if (parents) {
                    VECTOR(*parents)[ nei ] = actvect;
                }
                if (order) {
                    VECTOR(*order)[act_rank++] = nei;
                }
                act_dist++;
                if (dist) {
                    VECTOR(*dist)[nei] = act_dist;
                }

                if (in_callback) {
                    IGRAPH_CHECK_CALLBACK(
                        in_callback(graph, nei, act_dist, extra),
                        &ret
                    );
                    if (ret == IGRAPH_STOP) {
                        FREE_ALL();
                        return IGRAPH_SUCCESS;
                    }
                }

            } else {
                /* There is no such neighbor, finished with the subtree */
                igraph_stack_int_pop(&stack);
                if (order_out) {
                    VECTOR(*order_out)[rank_out++] = actvect;
                }
                act_dist--;

                if (out_callback) {
                    IGRAPH_CHECK_CALLBACK(
                        out_callback(graph, actvect, act_dist, extra),
                        &ret
                    );

                    if (ret == IGRAPH_STOP) {
                        FREE_ALL();
                        return IGRAPH_SUCCESS;
                    }
                }
            }
        }
    }

    FREE_ALL();
# undef FREE_ALL

    return IGRAPH_SUCCESS;
}<|MERGE_RESOLUTION|>--- conflicted
+++ resolved
@@ -134,29 +134,17 @@
         IGRAPH_ERROR("Invalid root vertex in BFS", IGRAPH_EINVAL);
     }
 
-<<<<<<< HEAD
-    if (roots) {
+    if (roots && noroots > 0) {
         igraph_integer_t min, max;
         igraph_vector_int_minmax(roots, &min, &max);
-=======
-    if (roots && noroots > 0) {
-        igraph_real_t min, max;
-        igraph_vector_minmax(roots, &min, &max);
->>>>>>> c70d1d81
         if (min < 0 || max >= no_of_nodes) {
             IGRAPH_ERROR("Invalid root vertex in BFS", IGRAPH_EINVAL);
         }
     }
 
-<<<<<<< HEAD
-    if (restricted) {
+    if (restricted && igraph_vector_int_size(restricted) > 0) {
         igraph_integer_t min, max;
         igraph_vector_int_minmax(restricted, &min, &max);
-=======
-    if (restricted && igraph_vector_size(restricted) > 0) {
-        igraph_real_t min, max;
-        igraph_vector_minmax(restricted, &min, &max);
->>>>>>> c70d1d81
         if (min < 0 || max >= no_of_nodes) {
             IGRAPH_ERROR("Invalid vertex ID in restricted set", IGRAPH_EINVAL);
         }
