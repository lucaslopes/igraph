--- conflicted
+++ resolved
@@ -683,12 +683,6 @@
 
 long int igraph_rng_get_integer(igraph_rng_t *rng,
                                 long int l, long int h) {
-<<<<<<< HEAD
-    /* TODO: floor() is slow. Does it have a measureable impact here,
-     * do we need a fast custom implementation? */
-    assert(h >= l);
-=======
->>>>>>> bdb0a4c9
     const igraph_rng_type_t *type = rng->type;
     /* We require the random integer to be in the range [l, h]. We do so by
      * first casting (truncate toward zero) to the range [0, h - l] and then add
