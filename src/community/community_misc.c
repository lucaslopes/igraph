--- conflicted
+++ resolved
@@ -653,34 +653,23 @@
  * Time complexity: O(n log(max(k1, k2))), where n is the number of vertices, k1
  * and k2 are the number of clusters in each of the clusterings.
  */
-<<<<<<< HEAD
 static igraph_error_t igraph_i_confusion_matrix(const igraph_vector_t *v1, const igraph_vector_t *v2,
-                              igraph_spmatrix_t *m) {
-=======
-static int igraph_i_confusion_matrix(const igraph_vector_t *v1, const igraph_vector_t *v2,
                               igraph_sparsemat_t *m) {
->>>>>>> c386e0d3
-    long int k1;
-    long int k2;
-    long int i, n;
+    igraph_integer_t k1, k2, i, n;
 
     n = igraph_vector_size(v1);
-    if (n == 0 ) {
+    if (n == 0) {
         IGRAPH_CHECK(igraph_sparsemat_resize(m, 0, 0, 0));
         return IGRAPH_SUCCESS;
     }
-<<<<<<< HEAD
+
     k1 = igraph_vector_max(v1) + 1;
     k2 = igraph_vector_max(v2) + 1;
-    IGRAPH_CHECK(igraph_spmatrix_resize(m, k1, k2));
-=======
-    k1 = (long int)igraph_vector_max(v1) + 1;
-    k2 = (long int)igraph_vector_max(v2) + 1;
     IGRAPH_CHECK(igraph_sparsemat_resize(m, k1, k2, n));
->>>>>>> c386e0d3
     for (i = 0; i < n; i++) {
-        IGRAPH_CHECK(igraph_sparsemat_entry(m,
-                                           (int)VECTOR(*v1)[i], (int)VECTOR(*v2)[i], 1));
+        IGRAPH_CHECK(igraph_sparsemat_entry(
+            m, (igraph_integer_t)VECTOR(*v1)[i], (igraph_integer_t)VECTOR(*v2)[i], 1
+        ));
     }
 
     return IGRAPH_SUCCESS;
