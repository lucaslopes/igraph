/* -*- mode: C -*-  */
/*
   IGraph library.
   Copyright (C) 2007-2012  Gabor Csardi <csardi.gabor@gmail.com>
   334 Harvard street, Cambridge, MA 02139 USA

   This program is free software; you can redistribute it and/or modify
   it under the terms of the GNU General Public License as published by
   the Free Software Foundation; either version 2 of the License, or
   (at your option) any later version.

   This program is distributed in the hope that it will be useful,
   but WITHOUT ANY WARRANTY; without even the implied warranty of
   MERCHANTABILITY or FITNESS FOR A PARTICULAR PURPOSE.  See the
   GNU General Public License for more details.

   You should have received a copy of the GNU General Public License
   along with this program; if not, write to the Free Software
   Foundation, Inc., 51 Franklin Street, Fifth Floor, Boston, MA
   02110-1301 USA

*/

/* The original version of this file was written by Pascal Pons
   The original copyright notice follows here. The FSF address was
   fixed by Tamas Nepusz */

// File: communities.cpp
//-----------------------------------------------------------------------------
// Walktrap v0.2 -- Finds community structure of networks using random walks
// Copyright (C) 2004-2005 Pascal Pons
//
// This program is free software; you can redistribute it and/or modify
// it under the terms of the GNU General Public License as published by
// the Free Software Foundation; either version 2 of the License, or
// (at your option) any later version.
//
// This program is distributed in the hope that it will be useful,
// but WITHOUT ANY WARRANTY; without even the implied warranty of
// MERCHANTABILITY or FITNESS FOR A PARTICULAR PURPOSE.  See the
// GNU General Public License for more details.
//
// You should have received a copy of the GNU General Public License
// along with this program; if not, write to the Free Software
// Foundation, Inc., 51 Franklin Street, Fifth Floor, Boston, MA
// 02110-1301 USA
//-----------------------------------------------------------------------------
// Author   : Pascal Pons
// Email    : pascal.pons@gmail.com
// Web page : http://www-rp.lip6.fr/~latapy/PP/walktrap.html
// Location : Paris, France
// Time     : June 2005
//-----------------------------------------------------------------------------
// see readme.txt for more details

#include "walktrap_communities.h"
#include "config.h"
#include <algorithm>
#include <cmath>

using namespace std;

namespace igraph {

namespace walktrap {

IGRAPH_THREAD_LOCAL int Probabilities::length = 0;
IGRAPH_THREAD_LOCAL Communities* Probabilities::C = 0;
IGRAPH_THREAD_LOCAL double* Probabilities::tmp_vector1 = 0;
IGRAPH_THREAD_LOCAL double* Probabilities::tmp_vector2 = 0;
IGRAPH_THREAD_LOCAL int* Probabilities::id = 0;
IGRAPH_THREAD_LOCAL int* Probabilities::vertices1 = 0;
IGRAPH_THREAD_LOCAL int* Probabilities::vertices2 = 0;
IGRAPH_THREAD_LOCAL int Probabilities::current_id = 0;


Neighbor::Neighbor() {
    next_community1 = 0;
    previous_community1 = 0;
    next_community2 = 0;
    previous_community2 = 0;
    heap_index = -1;
}

Probabilities::~Probabilities() {
    C->memory_used -= memory();
    if (P) {
        delete[] P;
    }
    if (vertices) {
        delete[] vertices;
    }
}

Probabilities::Probabilities(int community) {
    Graph* G = C->G;
    int nb_vertices1 = 0;
    int nb_vertices2 = 0;

<<<<<<< HEAD
    double initial_proba = 1. / static_cast<double>(C->communities[community].size);
=======
    double initial_proba = 1. / double(C->communities[community].size);
>>>>>>> 0586b581
    int last =  C->members[C->communities[community].last_member];
    for (int m = C->communities[community].first_member; m != last; m = C->members[m]) {
        tmp_vector1[m] = initial_proba;
        vertices1[nb_vertices1++] = m;
    }

    for (int t = 0; t < length; t++) {
        current_id++;
        if (nb_vertices1 > (G->nb_vertices / 2)) {
            nb_vertices2 = G->nb_vertices;
            for (int i = 0; i < G->nb_vertices; i++) {
                tmp_vector2[i] = 0.;
            }
            if (nb_vertices1 == G->nb_vertices) {
                for (int i = 0; i < G->nb_vertices; i++) {
                    double proba = tmp_vector1[i] / G->vertices[i].total_weight;
                    for (int j = 0; j < G->vertices[i].degree; j++) {
                        tmp_vector2[G->vertices[i].edges[j].neighbor] += proba * G->vertices[i].edges[j].weight;
                    }
                }
            } else {
                for (int i = 0; i < nb_vertices1; i++) {
                    int v1 = vertices1[i];
                    double proba = tmp_vector1[v1] / G->vertices[v1].total_weight;
                    for (int j = 0; j < G->vertices[v1].degree; j++) {
                        tmp_vector2[G->vertices[v1].edges[j].neighbor] += proba * G->vertices[v1].edges[j].weight;
                    }
                }
            }
        } else {
            nb_vertices2 = 0;
            for (int i = 0; i < nb_vertices1; i++) {
                int v1 = vertices1[i];
                double proba = tmp_vector1[v1] / G->vertices[v1].total_weight;
                for (int j = 0; j < G->vertices[v1].degree; j++) {
                    int v2 = G->vertices[v1].edges[j].neighbor;
                    if (id[v2] == current_id) {
                        tmp_vector2[v2] += proba * G->vertices[v1].edges[j].weight;
                    } else {
                        tmp_vector2[v2] = proba * G->vertices[v1].edges[j].weight;
                        id[v2] = current_id;
                        vertices2[nb_vertices2++] = v2;
                    }
                }
            }
        }
        double* tmp = tmp_vector2;
        tmp_vector2 = tmp_vector1;
        tmp_vector1 = tmp;

        int* tmp2 = vertices2;
        vertices2 = vertices1;
        vertices1 = tmp2;

        nb_vertices1 = nb_vertices2;
    }

    if (nb_vertices1 > (G->nb_vertices / 2)) {
        P = new double[G->nb_vertices];
        size = G->nb_vertices;
        vertices = 0;
        if (nb_vertices1 == G->nb_vertices) {
            for (int i = 0; i < G->nb_vertices; i++) {
                P[i] = tmp_vector1[i] / sqrt(G->vertices[i].total_weight);
            }
        } else {
            for (int i = 0; i < G->nb_vertices; i++) {
                P[i] = 0.;
            }
            for (int i = 0; i < nb_vertices1; i++) {
                P[vertices1[i]] = tmp_vector1[vertices1[i]] / sqrt(G->vertices[vertices1[i]].total_weight);
            }
        }
    } else {
        P = new double[nb_vertices1];
        size = nb_vertices1;
        vertices = new int[nb_vertices1];
        int j = 0;
        for (int i = 0; i < G->nb_vertices; i++) {
            if (id[i] == current_id) {
                P[j] = tmp_vector1[i] / sqrt(G->vertices[i].total_weight);
                vertices[j] = i;
                j++;
            }
        }
    }
    C->memory_used += memory();
}

Probabilities::Probabilities(int community1, int community2) {
    // The two following probability vectors must exist.
    // Do not call this function if it is not the case.
    Probabilities* P1 = C->communities[community1].P;
    Probabilities* P2 = C->communities[community2].P;

<<<<<<< HEAD
    double w1 = C->communities[community1].size / static_cast<double>(C->communities[community1].size + C->communities[community2].size);
    double w2 = C->communities[community2].size / static_cast<double>(C->communities[community1].size + C->communities[community2].size);
=======
    double w1 = double(C->communities[community1].size) / double(C->communities[community1].size + C->communities[community2].size);
    double w2 = double(C->communities[community2].size) / double(C->communities[community1].size + C->communities[community2].size);
>>>>>>> 0586b581


    if (P1->size == C->G->nb_vertices) {
        P = new double[C->G->nb_vertices];
        size = C->G->nb_vertices;
        vertices = 0;

        if (P2->size == C->G->nb_vertices) { // two full vectors
            for (int i = 0; i < C->G->nb_vertices; i++) {
                P[i] = P1->P[i] * w1 + P2->P[i] * w2;
            }
        } else { // P1 full vector, P2 partial vector
            int j = 0;
            for (int i = 0; i < P2->size; i++) {
                for (; j < P2->vertices[i]; j++) {
                    P[j] = P1->P[j] * w1;
                }
                P[j] = P1->P[j] * w1 + P2->P[i] * w2;
                j++;
            }
            for (; j < C->G->nb_vertices; j++) {
                P[j] = P1->P[j] * w1;
            }
        }
    } else {
        if (P2->size == C->G->nb_vertices) { // P1 partial vector, P2 full vector
            P = new double[C->G->nb_vertices];
            size = C->G->nb_vertices;
            vertices = 0;

            int j = 0;
            for (int i = 0; i < P1->size; i++) {
                for (; j < P1->vertices[i]; j++) {
                    P[j] = P2->P[j] * w2;
                }
                P[j] = P1->P[i] * w1 + P2->P[j] * w2;
                j++;
            }
            for (; j < C->G->nb_vertices; j++) {
                P[j] = P2->P[j] * w2;
            }
        } else { // two partial vectors
            int i = 0;
            int j = 0;
            int nb_vertices1 = 0;
            while ((i < P1->size) && (j < P2->size)) {
                if (P1->vertices[i] < P2->vertices[j]) {
                    tmp_vector1[P1->vertices[i]] = P1->P[i] * w1;
                    vertices1[nb_vertices1++] = P1->vertices[i];
                    i++;
                    continue;
                }
                if (P1->vertices[i] > P2->vertices[j]) {
                    tmp_vector1[P2->vertices[j]] = P2->P[j] * w2;
                    vertices1[nb_vertices1++] = P2->vertices[j];
                    j++;
                    continue;
                }
                tmp_vector1[P1->vertices[i]] = P1->P[i] * w1 + P2->P[j] * w2;
                vertices1[nb_vertices1++] = P1->vertices[i];
                i++;
                j++;
            }
            if (i == P1->size) {
                for (; j < P2->size; j++) {
                    tmp_vector1[P2->vertices[j]] = P2->P[j] * w2;
                    vertices1[nb_vertices1++] = P2->vertices[j];
                }
            } else {
                for (; i < P1->size; i++) {
                    tmp_vector1[P1->vertices[i]] = P1->P[i] * w1;
                    vertices1[nb_vertices1++] = P1->vertices[i];
                }
            }

            if (nb_vertices1 > (C->G->nb_vertices / 2)) {
                P = new double[C->G->nb_vertices];
                size = C->G->nb_vertices;
                vertices = 0;
                for (int i = 0; i < C->G->nb_vertices; i++) {
                    P[i] = 0.;
                }
                for (int i = 0; i < nb_vertices1; i++) {
                    P[vertices1[i]] = tmp_vector1[vertices1[i]];
                }
            } else {
                P = new double[nb_vertices1];
                size = nb_vertices1;
                vertices = new int[nb_vertices1];
                for (int i = 0; i < nb_vertices1; i++) {
                    vertices[i] = vertices1[i];
                    P[i] = tmp_vector1[vertices1[i]];
                }
            }
        }
    }

    C->memory_used += memory();
}

double Probabilities::compute_distance(const Probabilities* P2) const {
    double r = 0.0;
    if (vertices) {
        if (P2->vertices) { // two partial vectors
            int i = 0;
            int j = 0;
            while ((i < size) && (j < P2->size)) {
                if (vertices[i] < P2->vertices[j]) {
                    r += P[i] * P[i];
                    i++;
                    continue;
                }
                if (vertices[i] > P2->vertices[j]) {
                    r += P2->P[j] * P2->P[j];
                    j++;
                    continue;
                }
                r += (P[i] - P2->P[j]) * (P[i] - P2->P[j]);
                i++;
                j++;
            }
            if (i == size) {
                for (; j < P2->size; j++) {
                    r += P2->P[j] * P2->P[j];
                }
            } else {
                for (; i < size; i++) {
                    r += P[i] * P[i];
                }
            }
        } else { // P1 partial vector, P2 full vector

            int i = 0;
            for (int j = 0; j < size; j++) {
                for (; i < vertices[j]; i++) {
                    r += P2->P[i] * P2->P[i];
                }
                r += (P[j] - P2->P[i]) * (P[j] - P2->P[i]);
                i++;
            }
            for (; i < P2->size; i++) {
                r += P2->P[i] * P2->P[i];
            }
        }
    } else {
        if (P2->vertices) { // P1 full vector, P2 partial vector
            int i = 0;
            for (int j = 0; j < P2->size; j++) {
                for (; i < P2->vertices[j]; i++) {
                    r += P[i] * P[i];
                }
                r += (P[i] - P2->P[j]) * (P[i] - P2->P[j]);
                i++;
            }
            for (; i < size; i++) {
                r += P[i] * P[i];
            }
        } else { // two full vectors
            for (int i = 0; i < size; i++) {
                r += (P[i] - P2->P[i]) * (P[i] - P2->P[i]);
            }
        }
    }
    return r;
}

long Probabilities::memory() {
    if (vertices) {
        return (sizeof(Probabilities) + long(size) * (sizeof(double) + sizeof(int)));
    } else {
        return (sizeof(Probabilities) + long(size) * sizeof(double));
    }
}

Community::Community() {
    P = 0;
    first_neighbor = 0;
    last_neighbor = 0;
    sub_community_of = -1;
    sub_communities[0] = -1;
    sub_communities[1] = -1;
    sigma = 0.;
    internal_weight = 0.;
    total_weight = 0.;
}

Community::~Community() {
    if (P) {
        delete P;
    }
}


Communities::Communities(Graph* graph, int random_walks_length,
                         long m, igraph_matrix_int_t *pmerges,
                         igraph_vector_t *pmodularity) {
    max_memory = m;
    memory_used = 0;
    G = graph;
    merges = pmerges;
    mergeidx = 0;
    modularity = pmodularity;

    Probabilities::C = this;
    Probabilities::length = random_walks_length;
    Probabilities::tmp_vector1 = new double[G->nb_vertices];
    Probabilities::tmp_vector2 = new double[G->nb_vertices];
    Probabilities::id = new int[G->nb_vertices];
    for (int i = 0; i < G->nb_vertices; i++) {
        Probabilities::id[i] = 0;
    }
    Probabilities::vertices1 = new int[G->nb_vertices];
    Probabilities::vertices2 = new int[G->nb_vertices];
    Probabilities::current_id = 0;


    members = new int[G->nb_vertices];
    for (int i = 0; i < G->nb_vertices; i++) {
        members[i] = -1;
    }

    H = new Neighbor_heap(G->nb_edges);
    communities = new Community[2 * G->nb_vertices];

// init the n single vertex communities

    if (max_memory != -1) {
        min_delta_sigma = new Min_delta_sigma_heap(G->nb_vertices * 2);
    } else {
        min_delta_sigma = 0;
    }

    for (int i = 0; i < G->nb_vertices; i++) {
        communities[i].this_community = i;
        communities[i].first_member = i;
        communities[i].last_member = i;
        communities[i].size = 1;
        communities[i].sub_community_of = 0;
    }

    nb_communities = G->nb_vertices;
    nb_active_communities = G->nb_vertices;

    for (int i = 0; i < G->nb_vertices; i++)
        for (int j = 0; j < G->vertices[i].degree; j++)
            if (i < G->vertices[i].edges[j].neighbor) {
                communities[i].total_weight += G->vertices[i].edges[j].weight / 2.;
                communities[G->vertices[i].edges[j].neighbor].total_weight += G->vertices[i].edges[j].weight / 2.;
                Neighbor* N = new Neighbor;
                N->community1 = i;
                N->community2 = G->vertices[i].edges[j].neighbor;
                N->delta_sigma = -1. / double(min(G->vertices[i].degree,  G->vertices[G->vertices[i].edges[j].neighbor].degree));
                N->weight = G->vertices[i].edges[j].weight;
                N->exact = false;
                add_neighbor(N);
            }

    if (max_memory != -1) {
        memory_used += min_delta_sigma->memory();
        memory_used += 2 * long(G->nb_vertices) * sizeof(Community);
        memory_used += long(G->nb_vertices) * (2 * sizeof(double) + 3 * sizeof(int)); // the static data of Probabilities class
        memory_used += H->memory() + long(G->nb_edges) * sizeof(Neighbor);
        memory_used += G->memory();
    }

    /*   int c = 0; */
    Neighbor* N = H->get_first();
    if (N == 0) {
        return;    /* this can happen if there are no edges */
    }
    while (!N->exact) {
        update_neighbor(N, compute_delta_sigma(N->community1, N->community2));
        N->exact = true;
        N = H->get_first();
        if (max_memory != -1) {
            manage_memory();
        }
        /* TODO: this could use igraph_progress */
        /*     if(!silent) { */
        /*       c++; */
        /*       for(int k = (500*(c-1))/G->nb_edges + 1; k <= (500*c)/G->nb_edges; k++) { */
        /*  if(k % 50 == 1) {cerr.width(2); cerr << endl << k/ 5 << "% ";} */
        /*  cerr << "."; */
        /*       } */
        /*     } */
    }

    if (modularity) {
        double Q = 0.0;
        for (int i = 0; i < nb_communities; i++) {
            if (communities[i].sub_community_of == 0) {
                Q += (communities[i].internal_weight - communities[i].total_weight * communities[i].total_weight / G->total_weight);
            }
        }
        Q /= G->total_weight;
        VECTOR(*modularity)[mergeidx] = Q;
    }
}

Communities::~Communities() {
    delete[] members;
    delete[] communities;
    delete H;
    if (min_delta_sigma) {
        delete min_delta_sigma;
    }

    delete[] Probabilities::tmp_vector1;
    delete[] Probabilities::tmp_vector2;
    delete[] Probabilities::id;
    delete[] Probabilities::vertices1;
    delete[] Probabilities::vertices2;
}

double Community::min_delta_sigma() {
<<<<<<< HEAD
    double r = 1.0;
=======
    double r = 1.;
>>>>>>> 0586b581
    for (Neighbor* N = first_neighbor; N != 0;) {
        if (N->delta_sigma < r) {
            r = N->delta_sigma;
        }
        if (N->community1 == this_community) {
            N = N->next_community1;
        } else {
            N = N->next_community2;
        }
    }
    return r;
}


void Community::add_neighbor(Neighbor* N) { // add a new neighbor at the end of the list
    if (last_neighbor) {
        if (last_neighbor->community1 == this_community) {
            last_neighbor->next_community1 = N;
        } else {
            last_neighbor->next_community2 = N;
        }

        if (N->community1 == this_community) {
            N->previous_community1 = last_neighbor;
        } else {
            N->previous_community2 = last_neighbor;
        }
    } else {
        first_neighbor = N;
        if (N->community1 == this_community) {
            N->previous_community1 = 0;
        } else {
            N->previous_community2 = 0;
        }
    }
    last_neighbor = N;
}

void Community::remove_neighbor(Neighbor* N) {  // remove a neighbor from the list
    if (N->community1 == this_community) {
        if (N->next_community1) {
//      if (N->next_community1->community1 == this_community)
            N->next_community1->previous_community1 = N->previous_community1;
//      else
//  N->next_community1->previous_community2 = N->previous_community1;
        } else {
            last_neighbor = N->previous_community1;
        }
        if (N->previous_community1) {
            if (N->previous_community1->community1 == this_community) {
                N->previous_community1->next_community1 = N->next_community1;
            } else {
                N->previous_community1->next_community2 = N->next_community1;
            }
        } else {
            first_neighbor = N->next_community1;
        }
    } else {
        if (N->next_community2) {
            if (N->next_community2->community1 == this_community) {
                N->next_community2->previous_community1 = N->previous_community2;
            } else {
                N->next_community2->previous_community2 = N->previous_community2;
            }
        } else {
            last_neighbor = N->previous_community2;
        }
        if (N->previous_community2) {
//      if (N->previous_community2->community1 == this_community)
//  N->previous_community2->next_community1 = N->next_community2;
//      else
            N->previous_community2->next_community2 = N->next_community2;
        } else {
            first_neighbor = N->next_community2;
        }
    }
}

void Communities::remove_neighbor(Neighbor* N) {
    communities[N->community1].remove_neighbor(N);
    communities[N->community2].remove_neighbor(N);
    H->remove(N);

    if (max_memory != -1) {
        if (N->delta_sigma == min_delta_sigma->delta_sigma[N->community1]) {
            min_delta_sigma->delta_sigma[N->community1] = communities[N->community1].min_delta_sigma();
            if (communities[N->community1].P) {
                min_delta_sigma->update(N->community1);
            }
        }

        if (N->delta_sigma == min_delta_sigma->delta_sigma[N->community2]) {
            min_delta_sigma->delta_sigma[N->community2] = communities[N->community2].min_delta_sigma();
            if (communities[N->community2].P) {
                min_delta_sigma->update(N->community2);
            }
        }
    }
}

void Communities::add_neighbor(Neighbor* N) {
    communities[N->community1].add_neighbor(N);
    communities[N->community2].add_neighbor(N);
    H->add(N);

    if (max_memory != -1) {
        if (N->delta_sigma < min_delta_sigma->delta_sigma[N->community1]) {
            min_delta_sigma->delta_sigma[N->community1] = N->delta_sigma;
            if (communities[N->community1].P) {
                min_delta_sigma->update(N->community1);
            }
        }

        if (N->delta_sigma < min_delta_sigma->delta_sigma[N->community2]) {
            min_delta_sigma->delta_sigma[N->community2] = N->delta_sigma;
            if (communities[N->community2].P) {
                min_delta_sigma->update(N->community2);
            }
        }
    }
}

void Communities::update_neighbor(Neighbor* N, double new_delta_sigma) {
    if (max_memory != -1) {
        if (new_delta_sigma < min_delta_sigma->delta_sigma[N->community1]) {
            min_delta_sigma->delta_sigma[N->community1] = new_delta_sigma;
            if (communities[N->community1].P) {
                min_delta_sigma->update(N->community1);
            }
        }

        if (new_delta_sigma < min_delta_sigma->delta_sigma[N->community2]) {
            min_delta_sigma->delta_sigma[N->community2] = new_delta_sigma;
            if (communities[N->community2].P) {
                min_delta_sigma->update(N->community2);
            }
        }

        double old_delta_sigma = N->delta_sigma;
        N->delta_sigma = new_delta_sigma;
        H->update(N);

        if (old_delta_sigma == min_delta_sigma->delta_sigma[N->community1]) {
            min_delta_sigma->delta_sigma[N->community1] = communities[N->community1].min_delta_sigma();
            if (communities[N->community1].P) {
                min_delta_sigma->update(N->community1);
            }
        }

        if (old_delta_sigma == min_delta_sigma->delta_sigma[N->community2]) {
            min_delta_sigma->delta_sigma[N->community2] = communities[N->community2].min_delta_sigma();
            if (communities[N->community2].P) {
                min_delta_sigma->update(N->community2);
            }
        }
    } else {
        N->delta_sigma = new_delta_sigma;
        H->update(N);
    }
}

void Communities::manage_memory() {
    while ((memory_used > max_memory) && !min_delta_sigma->is_empty()) {
        int c = min_delta_sigma->get_max_community();
        delete communities[c].P;
        communities[c].P = 0;
        min_delta_sigma->remove_community(c);
    }
}



void Communities::merge_communities(Neighbor* merge_N) {
    int c1 = merge_N->community1;
    int c2 = merge_N->community2;

    communities[nb_communities].first_member = communities[c1].first_member;  // merge the
    communities[nb_communities].last_member = communities[c2].last_member;    // two lists
    members[communities[c1].last_member] = communities[c2].first_member;      // of members

    communities[nb_communities].size = communities[c1].size + communities[c2].size;
    communities[nb_communities].this_community = nb_communities;
    communities[nb_communities].sub_community_of = 0;
    communities[nb_communities].sub_communities[0] = c1;
    communities[nb_communities].sub_communities[1] = c2;
    communities[nb_communities].total_weight = communities[c1].total_weight + communities[c2].total_weight;
    communities[nb_communities].internal_weight = communities[c1].internal_weight + communities[c2].internal_weight + merge_N->weight;
    communities[nb_communities].sigma = communities[c1].sigma + communities[c2].sigma + merge_N->delta_sigma;

    communities[c1].sub_community_of = nb_communities;
    communities[c2].sub_community_of = nb_communities;

// update the new probability vector...

    if (communities[c1].P && communities[c2].P) {
        communities[nb_communities].P = new Probabilities(c1, c2);
    }

    if (communities[c1].P) {
        delete communities[c1].P;
        communities[c1].P = 0;
        if (max_memory != -1) {
            min_delta_sigma->remove_community(c1);
        }
    }
    if (communities[c2].P) {
        delete communities[c2].P;
        communities[c2].P = 0;
        if (max_memory != -1) {
            min_delta_sigma->remove_community(c2);
        }
    }

    if (max_memory != -1) {
        min_delta_sigma->delta_sigma[c1] = -1.;         // to avoid to update the min_delta_sigma for these communities
        min_delta_sigma->delta_sigma[c2] = -1.;         //
        min_delta_sigma->delta_sigma[nb_communities] = -1.;
    }

// update the new neighbors
// by enumerating all the neighbors of c1 and c2

    Neighbor* N1 = communities[c1].first_neighbor;
    Neighbor* N2 = communities[c2].first_neighbor;

    while (N1 && N2) {
        int neighbor_community1;
        int neighbor_community2;

        if (N1->community1 == c1) {
            neighbor_community1 = N1->community2;
        } else {
            neighbor_community1 = N1->community1;
        }
        if (N2->community1 == c2) {
            neighbor_community2 = N2->community2;
        } else {
            neighbor_community2 = N2->community1;
        }

        if (neighbor_community1 < neighbor_community2) {
            Neighbor* tmp = N1;
            if (N1->community1 == c1) {
                N1 = N1->next_community1;
            } else {
                N1 = N1->next_community2;
            }
            remove_neighbor(tmp);
            Neighbor* N = new Neighbor;
            N->weight = tmp->weight;
            N->community1 = neighbor_community1;
            N->community2 = nb_communities;
            N->delta_sigma = (double(communities[c1].size + communities[neighbor_community1].size) * tmp->delta_sigma + double(communities[c2].size) * merge_N->delta_sigma) / (double(communities[c1].size + communities[c2].size + communities[neighbor_community1].size)); //compute_delta_sigma(neighbor_community1, nb_communities);
            N->exact = false;
            delete tmp;
            add_neighbor(N);
        }

        if (neighbor_community2 < neighbor_community1) {
            Neighbor* tmp = N2;
            if (N2->community1 == c2) {
                N2 = N2->next_community1;
            } else {
                N2 = N2->next_community2;
            }
            remove_neighbor(tmp);
            Neighbor* N = new Neighbor;
            N->weight = tmp->weight;
            N->community1 = neighbor_community2;
            N->community2 = nb_communities;
            N->delta_sigma = (double(communities[c1].size) * merge_N->delta_sigma + double(communities[c2].size + communities[neighbor_community2].size) * tmp->delta_sigma) / (double(communities[c1].size + communities[c2].size + communities[neighbor_community2].size)); //compute_delta_sigma(neighbor_community2, nb_communities);
            N->exact = false;
            delete tmp;
            add_neighbor(N);
        }

        if (neighbor_community1 == neighbor_community2) {
            Neighbor* tmp1 = N1;
            Neighbor* tmp2 = N2;
            bool exact = N1->exact && N2->exact;
            if (N1->community1 == c1) {
                N1 = N1->next_community1;
            } else {
                N1 = N1->next_community2;
            }
            if (N2->community1 == c2) {
                N2 = N2->next_community1;
            } else {
                N2 = N2->next_community2;
            }
            remove_neighbor(tmp1);
            remove_neighbor(tmp2);
            Neighbor* N = new Neighbor;
            N->weight = tmp1->weight + tmp2->weight;
            N->community1 = neighbor_community1;
            N->community2 = nb_communities;
            N->delta_sigma = (double(communities[c1].size + communities[neighbor_community1].size) * tmp1->delta_sigma + double(communities[c2].size + communities[neighbor_community1].size) * tmp2->delta_sigma - double(communities[neighbor_community1].size) * merge_N->delta_sigma) / (double(communities[c1].size + communities[c2].size + communities[neighbor_community1].size));
            N->exact = exact;
            delete tmp1;
            delete tmp2;
            add_neighbor(N);
        }
    }


    if (!N1) {
        while (N2) {
//      double delta_sigma2 = N2->delta_sigma;
            int neighbor_community;
            if (N2->community1 == c2) {
                neighbor_community = N2->community2;
            } else {
                neighbor_community = N2->community1;
            }
            Neighbor* tmp = N2;
            if (N2->community1 == c2) {
                N2 = N2->next_community1;
            } else {
                N2 = N2->next_community2;
            }
            remove_neighbor(tmp);
            Neighbor* N = new Neighbor;
            N->weight = tmp->weight;
            N->community1 = neighbor_community;
            N->community2 = nb_communities;
            N->delta_sigma = (double(communities[c1].size) * merge_N->delta_sigma + double(communities[c2].size + communities[neighbor_community].size) * tmp->delta_sigma) / (double(communities[c1].size + communities[c2].size + communities[neighbor_community].size)); //compute_delta_sigma(neighbor_community, nb_communities);
            N->exact = false;
            delete tmp;
            add_neighbor(N);
        }
    }
    if (!N2) {
        while (N1) {
//      double delta_sigma1 = N1->delta_sigma;
            int neighbor_community;
            if (N1->community1 == c1) {
                neighbor_community = N1->community2;
            } else {
                neighbor_community = N1->community1;
            }
            Neighbor* tmp = N1;
            if (N1->community1 == c1) {
                N1 = N1->next_community1;
            } else {
                N1 = N1->next_community2;
            }
            remove_neighbor(tmp);
            Neighbor* N = new Neighbor;
            N->weight = tmp->weight;
            N->community1 = neighbor_community;
            N->community2 = nb_communities;
            N->delta_sigma = (double(communities[c1].size + communities[neighbor_community].size) * tmp->delta_sigma + double(communities[c2].size) * merge_N->delta_sigma) / (double(communities[c1].size + communities[c2].size + communities[neighbor_community].size)); //compute_delta_sigma(neighbor_community, nb_communities);
            N->exact = false;
            delete tmp;
            add_neighbor(N);
        }
    }

    if (max_memory != -1) {
        min_delta_sigma->delta_sigma[nb_communities] = communities[nb_communities].min_delta_sigma();
        min_delta_sigma->update(nb_communities);
    }

    nb_communities++;
    nb_active_communities--;
}

double Communities::merge_nearest_communities() {
    Neighbor* N = H->get_first();
    while (!N->exact) {
        update_neighbor(N, compute_delta_sigma(N->community1, N->community2));
        N->exact = true;
        N = H->get_first();
        if (max_memory != -1) {
            manage_memory();
        }
    }

    double d = N->delta_sigma;
    remove_neighbor(N);

    merge_communities(N);
    if (max_memory != -1) {
        manage_memory();
    }

    if (merges) {
        MATRIX(*merges, mergeidx, 0) = N->community1;
        MATRIX(*merges, mergeidx, 1) = N->community2;
    }

    mergeidx++;

    if (modularity) {
<<<<<<< HEAD
        double Q = 0.;
=======
        double Q = 0.0;
>>>>>>> 0586b581
        for (int i = 0; i < nb_communities; i++) {
            if (communities[i].sub_community_of == 0) {
                Q += (communities[i].internal_weight - communities[i].total_weight * communities[i].total_weight / G->total_weight);
            }
        }
        Q /= G->total_weight;
        VECTOR(*modularity)[mergeidx] = Q;
    }

    delete N;

    /* This could use igraph_progress */
    /*   if(!silent) { */
    /*     for(int k = (500*(G->nb_vertices - nb_active_communities - 1))/(G->nb_vertices-1) + 1; k <= (500*(G->nb_vertices - nb_active_communities))/(G->nb_vertices-1); k++) { */
    /*       if(k % 50 == 1) {cerr.width(2); cerr << endl << k/ 5 << "% ";} */
    /*       cerr << "."; */
    /*     } */
    /*   } */
    return d;
}

double Communities::compute_delta_sigma(int community1, int community2) {
    if (!communities[community1].P) {
        communities[community1].P = new Probabilities(community1);
        if (max_memory != -1) {
            min_delta_sigma->update(community1);
        }
    }
    if (!communities[community2].P) {
        communities[community2].P = new Probabilities(community2);
        if (max_memory != -1) {
            min_delta_sigma->update(community2);
        }
    }

    return communities[community1].P->compute_distance(communities[community2].P) * double(communities[community1].size) * double(communities[community2].size) / double(communities[community1].size + communities[community2].size);
}

}
}    /* end of namespaces */<|MERGE_RESOLUTION|>--- conflicted
+++ resolved
@@ -97,11 +97,7 @@
     int nb_vertices1 = 0;
     int nb_vertices2 = 0;
 
-<<<<<<< HEAD
     double initial_proba = 1. / static_cast<double>(C->communities[community].size);
-=======
-    double initial_proba = 1. / double(C->communities[community].size);
->>>>>>> 0586b581
     int last =  C->members[C->communities[community].last_member];
     for (int m = C->communities[community].first_member; m != last; m = C->members[m]) {
         tmp_vector1[m] = initial_proba;
@@ -197,13 +193,8 @@
     Probabilities* P1 = C->communities[community1].P;
     Probabilities* P2 = C->communities[community2].P;
 
-<<<<<<< HEAD
     double w1 = C->communities[community1].size / static_cast<double>(C->communities[community1].size + C->communities[community2].size);
     double w2 = C->communities[community2].size / static_cast<double>(C->communities[community1].size + C->communities[community2].size);
-=======
-    double w1 = double(C->communities[community1].size) / double(C->communities[community1].size + C->communities[community2].size);
-    double w2 = double(C->communities[community2].size) / double(C->communities[community1].size + C->communities[community2].size);
->>>>>>> 0586b581
 
 
     if (P1->size == C->G->nb_vertices) {
@@ -519,11 +510,7 @@
 }
 
 double Community::min_delta_sigma() {
-<<<<<<< HEAD
     double r = 1.0;
-=======
-    double r = 1.;
->>>>>>> 0586b581
     for (Neighbor* N = first_neighbor; N != 0;) {
         if (N->delta_sigma < r) {
             r = N->delta_sigma;
@@ -918,11 +905,7 @@
     mergeidx++;
 
     if (modularity) {
-<<<<<<< HEAD
-        double Q = 0.;
-=======
         double Q = 0.0;
->>>>>>> 0586b581
         for (int i = 0; i < nb_communities; i++) {
             if (communities[i].sub_community_of == 0) {
                 Q += (communities[i].internal_weight - communities[i].total_weight * communities[i].total_weight / G->total_weight);
