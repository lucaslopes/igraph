--- conflicted
+++ resolved
@@ -4092,109 +4092,6 @@
   }
   
   return 0;
-<<<<<<< HEAD
-=======
-}
-
-
-int igraph_unfold_tree(const igraph_t *graph, igraph_t *tree,
-		       igraph_neimode_t mode, const igraph_vector_t *roots,
-		       igraph_vector_t *vertex_index) {
-
-  long int no_of_nodes=igraph_vcount(graph);
-  long int no_of_edges=igraph_ecount(graph);
-  
-  igraph_vector_t edges;
-  igraph_vector_bool_t seen_vertices;
-  igraph_vector_bool_t seen_edges;
-
-  igraph_dqueue_t Q;
-  igraph_vector_t neis;
-  
-  long int r, v_ptr=no_of_nodes;
-
-  /* TODO: handle not-connected graphs, multiple root vertices */
-
-  IGRAPH_VECTOR_INIT_FINALLY(&edges, no_of_edges * 2);
-  IGRAPH_DQUEUE_INIT_FINALLY(&Q, 100);
-  IGRAPH_VECTOR_INIT_FINALLY(&neis, 0);
-  IGRAPH_CHECK(igraph_vector_bool_init(&seen_vertices, no_of_nodes));
-  IGRAPH_FINALLY(igraph_vector_bool_destroy, &seen_vertices);
-  IGRAPH_CHECK(igraph_vector_bool_init(&seen_edges, no_of_edges));
-  IGRAPH_FINALLY(igraph_vector_bool_destroy, &seen_edges);
-  
-  if (vertex_index) { 
-    long int i;
-    IGRAPH_CHECK(igraph_vector_resize(vertex_index, no_of_edges+1));
-    for (i=0; i<no_of_nodes; i++) {
-      VECTOR(*vertex_index)[i] = i;
-    }
-  }
-
-  for (r=0; r<igraph_vector_size(roots); r++) {
-
-    long int root=VECTOR(*roots)[r];
-    VECTOR(seen_vertices)[root] = 1;
-    igraph_dqueue_push(&Q, root);
-  
-    while (!igraph_dqueue_empty(&Q)) {
-      long int actnode=igraph_dqueue_pop(&Q);
-      long int i, n;
-      
-      IGRAPH_CHECK(igraph_adjacent(graph, &neis, actnode, mode));
-      n=igraph_vector_size(&neis);
-      for (i=0; i<n; i++) {
-
-	long int edge=VECTOR(neis)[i];
-	long int from=IGRAPH_FROM(graph, edge);
-	long int to=IGRAPH_TO(graph, edge);
-	long int nei=IGRAPH_OTHER(graph, edge, actnode);
-
-	if (! VECTOR(seen_edges)[edge]) { 
-	  
-	  VECTOR(seen_edges)[edge] = 1;
-	  
-	  if (! VECTOR(seen_vertices)[nei]) {
-	    
-	    VECTOR(edges)[ edge*2 ] = from;
-	    VECTOR(edges)[ edge*2+1 ] = to;
-	    
-	    VECTOR(seen_vertices)[nei] = 1;
-	    IGRAPH_CHECK(igraph_dqueue_push(&Q, nei));
-	    
-	  } else {
-	    
-	    if (vertex_index) { 
-	      VECTOR(*vertex_index)[v_ptr] = nei;
-	    }
-	    
-	    if (from==nei) {
-	      VECTOR(edges)[ edge*2 ] = v_ptr++;
-	      VECTOR(edges)[ edge*2+1 ] = to;
-	    } else {
-	      VECTOR(edges)[ edge*2 ] = from;
-	      VECTOR(edges)[ edge*2+1 ] = v_ptr++;
-	    }
-	  }
-	}
-
-      }	/* for i<n */
-      
-    } /* ! igraph_dqueue_empty(&Q) */
-
-  } /* r < igraph_vector_size(roots) */
-
-  igraph_vector_bool_destroy(&seen_vertices);
-  igraph_vector_destroy(&neis);
-  igraph_dqueue_destroy(&Q);
-  IGRAPH_FINALLY_CLEAN(3);
-
-  IGRAPH_CHECK(igraph_create(tree, &edges, no_of_edges+1, 
-			     igraph_is_directed(graph)));
-  igraph_vector_destroy(&edges);
-  IGRAPH_FINALLY_CLEAN(1);
-  
-  return 0;
 }
 
 int igraph_is_mutual(igraph_t *graph, igraph_es_t es, igraph_vector_bool_t *res) {
@@ -4241,5 +4138,4 @@
   IGRAPH_FINALLY_CLEAN(2);
 
   return 0;
->>>>>>> ea2c1b89
 }