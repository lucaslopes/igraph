--- conflicted
+++ resolved
@@ -32,20 +32,6 @@
     - C:\msys64\usr\bin\bash -lc "pacman --noconfirm -S autoconf automake bison flex"
     - C:\msys64\usr\bin\bash -lc "pacman --noconfirm -S libxml2-devel zip xz"
 
-<<<<<<< HEAD
-    # also install a msvc build environment -> use libxml2 from conda-forge
-    # updating conda always updates python, even with "no-update-deps" and
-    # updating python takes ages on appveyor... So just keep the shorter PATH
-    # workaround for the activate failure and don't update conda itself...
-    #- cmd: conda update conda --no-update-dependencies
-    - cmd: conda config --add channels conda-forge
-    - cmd: conda config --set show_channel_urls yes
-    - cmd: conda config --set always_yes true
-    - cmd: if [%PYTHON_VERSION%] NEQ [NONE] conda install --quiet libxml2 python=%PYTHON_VERSION%
-    - cmd: conda info -a
-
-=======
->>>>>>> 5e9928fb
     # Now start with the build: first the msys2 based one
     - cmd: bash bootstrap.sh
     - cmd: bash configure --enable-verify-finally
