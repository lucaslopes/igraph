--- conflicted
+++ resolved
@@ -140,7 +140,6 @@
 		     igraph_bool_t normalized, 
 		     const igraph_vector_t *weights);
 
-<<<<<<< HEAD
 /* -------------------------------------------------- */
 /* Internal functions, may change any time            */
 /* -------------------------------------------------- */
@@ -150,8 +149,6 @@
 int igraph_i_feedback_arc_set_eades(const igraph_t *graph, igraph_vector_t *result,
         const igraph_vector_t *weights, igraph_vector_t *layering);
 
-=======
->>>>>>> ae035b4b
 __END_DECLS
 
 #endif