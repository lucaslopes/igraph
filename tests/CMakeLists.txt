--- conflicted
+++ resolved
@@ -562,11 +562,8 @@
   community_label_propagation
   community_label_propagation2
   community_label_propagation3
-<<<<<<< HEAD
+  community_walktrap
   graphlets
-=======
-  community_walktrap
->>>>>>> d8feb85b
   igraph_community_fluid_communities
   igraph_community_infomap
   igraph_community_leading_eigenvector2
