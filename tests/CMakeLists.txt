--- conflicted
+++ resolved
@@ -947,11 +947,8 @@
   igraph_decompose
   igraph_degree
   igraph_distances
-<<<<<<< HEAD
   igraph_ecc
-=======
   igraph_layout_umap
->>>>>>> 97c86e5f
   igraph_maximal_cliques
   igraph_neighborhood
   igraph_pagerank
