# vim:set ts=4 sw=4 sts=4 et:
#
# This file is a YAML representation of the signatures of most igraph
# functions. They are currently used by some of the higher level interfaces to
# generate code using our internal tool called Stimulus
#
# See https://github.com/igraph/stimulus for more information

#######################################
# The basic interface
#######################################

igraph_empty:
    PARAMS: OUT GRAPH graph, INTEGER n=0, BOOLEAN directed=True

igraph_add_edges:
    PARAMS: INOUT GRAPH graph, VECTOR_INT edges, ATTRIBUTES attr

igraph_add_vertices:
    PARAMS: INOUT GRAPH graph, INTEGER nv, ATTRIBUTES attr

igraph_delete_edges:
    PARAMS: INOUT GRAPH graph, EDGESET edges
    DEPS: edges ON graph

igraph_delete_vertices:
    PARAMS: INOUT GRAPH graph, VERTEXSET vertices
    DEPS: vertices ON graph

igraph_vcount:
    PARAMS: GRAPH graph
    RETURN: INTEGER

igraph_ecount:
    PARAMS: GRAPH graph
    RETURN: INTEGER

igraph_neighbors:
    PARAMS: GRAPH graph, OUT VERTEXSET neis, VERTEX vid, NEIMODE mode=ALL

igraph_is_directed:
    PARAMS: GRAPH graph
    RETURN: BOOLEAN

igraph_degree:
    PARAMS: |-
        GRAPH graph, OUT VECTOR_INT res, VERTEXSET vids=ALL, NEIMODE mode=ALL,
        BOOLEAN loops
    DEPS: vids ON graph

igraph_edge:
    PARAMS: GRAPH graph, INTEGER eid, OUT INTEGER from, OUT INTEGER to

igraph_edges:
    PARAMS: GRAPH graph, EDGESET eids, OUT VECTOR_INT edges
    DEPS: eids ON graph

igraph_get_eid:
    PARAMS: |-
        GRAPH graph, OUT EDGE eid, VERTEX from, VERTEX to,
        BOOLEAN directed=True, BOOLEAN error=True

igraph_get_eids:
    PARAMS: |-
        GRAPH graph, OUT EDGESET eids, OPTIONAL VECTOR_INT pairs,
        OPTIONAL VECTOR_INT path, BOOLEAN directed=True, BOOLEAN error=True

igraph_incident:
    PARAMS: GRAPH graph, OUT EDGESET eids, VERTEX vid, NEIMODE mode=ALL

igraph_is_same_graph:
    PARAMS: GRAPH graph1, GRAPH graph2, OUT BOOLEAN res

#######################################
# Constructors, deterministic
#######################################

igraph_create:
    PARAMS: OUT GRAPH graph, VECTOR_INT edges, INTEGER n=0, BOOLEAN directed=True

igraph_adjacency:
    PARAMS: OUT GRAPH graph, MATRIX adjmatrix, ADJACENCYMODE mode=DIRECTED

igraph_weighted_adjacency:
    PARAMS: |-
        OUT GRAPH graph, MATRIX adjmatrix,
        ADJACENCYMODE mode=DIRECTED, CSTRING attr="weight",
        BOOLEAN loops

igraph_star:
    PARAMS: OUT GRAPH graph, INTEGER n, STARMODE mode=OUT, INTEGER center=0

igraph_lattice:
    PARAMS: |-
        OUT GRAPH graph, VECTOR_INT dimvector, INTEGER nei=1,
        BOOLEAN directed=False, BOOLEAN mutual=False, BOOLEAN circular=False

igraph_ring:
    PARAMS: |-
        OUT GRAPH graph, INTEGER n, BOOLEAN directed=False, BOOLEAN mutual=False,
        BOOLEAN circular=True

igraph_tree:
    PARAMS: OUT GRAPH graph, INTEGER n, INTEGER children=2, TREEMODE type=OUT

igraph_full:
    PARAMS: OUT GRAPH graph, INTEGER n, BOOLEAN directed=False, BOOLEAN loops=False

igraph_full_citation:
    PARAMS: OUT GRAPH graph, INTEGER n, BOOLEAN directed=True

igraph_atlas:
    PARAMS: OUT GRAPH graph, INT number=0

igraph_extended_chordal_ring:
    PARAMS: OUT GRAPH graph, INTEGER nodes, MATRIX_INT W, BOOLEAN directed=False

igraph_connect_neighborhood:
    PARAMS: INOUT GRAPH graph, INTEGER order=2, NEIMODE mode=ALL

igraph_linegraph:
    PARAMS: GRAPH graph, OUT GRAPH linegraph

igraph_de_bruijn:
    PARAMS: OUT GRAPH graph, INTEGER m, INTEGER n

igraph_kautz:
    PARAMS: OUT GRAPH graph, INTEGER m, INTEGER n

igraph_famous:
    PARAMS: OUT GRAPH graph, CSTRING name=""

igraph_lcf_vector:
    PARAMS: OUT GRAPH graph, INTEGER n, VECTOR_INT shifts, INTEGER repeats=1

igraph_adjlist:
    PARAMS: |-
        OUT GRAPH graph, ADJLIST adjlist, NEIMODE mode=OUT,
        BOOLEAN duplicate=True

igraph_full_bipartite:
    PARAMS: |-
        OUT GRAPH graph, OPTIONAL OUT VECTOR_BOOL types, INTEGER n1,
        INTEGER n2, BOOLEAN directed=False, NEIMODE mode=ALL

igraph_realize_degree_sequence:
    PARAMS: |-
        OUT GRAPH graph, VECTOR out_deg, VECTOR_OR_0 in_deg,
        EDGE_TYPE_SW allowed_edge_types, REALIZE_DEGSEQ_METHOD method=SMALLEST

#######################################
# Constructors, games
#######################################

igraph_barabasi_game:
    PARAMS: |-
        OUT GRAPH graph, INTEGER n, REAL power=1.0, INTEGER m=1,
        OPTIONAL VECTOR_INT outseq, BOOLEAN outpref=False, REAL A=1.0,
        BOOLEAN directed=True, BARABASI_ALGORITHM algo=BAG,
        OPTIONAL GRAPH start_from

igraph_erdos_renyi_game_gnp:
    PARAMS: OUT GRAPH graph, INTEGER n, REAL p, BOOLEAN directed=False, BOOLEAN loops=False

igraph_erdos_renyi_game_gnm:
    PARAMS: OUT GRAPH graph, INTEGER n, INTEGER m, BOOLEAN directed=False, BOOLEAN loops=False

igraph_degree_sequence_game:
    PARAMS: |-
        OUT GRAPH graph, VECTOR_INT out_deg, OPTIONAL VECTOR_INT in_deg,
        DEGSEQMODE method=SIMPLE

igraph_growing_random_game:
    PARAMS: |-
        OUT GRAPH graph, INTEGER n, INTEGER m=1, BOOLEAN directed=False,
        BOOLEAN citation=False

igraph_barabasi_aging_game:
    PARAMS: |-
        OUT GRAPH graph, INTEGER nodes, INTEGER m=1, OPTIONAL VECTOR_INT outseq,
        BOOLEAN outpref=False, REAL pa_exp=1.0, REAL aging_exp=0.0, INTEGER aging_bin=1,
        REAL zero_deg_appeal=1.0, REAL zero_age_appeal=0.0, REAL deg_coef=1.0,
        REAL age_coef=1.0, BOOLEAN directed=True

igraph_recent_degree_game:
    PARAMS: |-
        OUT GRAPH graph, INTEGER n, REAL power=1.0, INTEGER window=1,
        INTEGER m=1, OPTIONAL VECTOR_INT outseq, BOOLEAN outpref=False,
        REAL zero_appeal=1.0, BOOLEAN directed=True

igraph_recent_degree_aging_game:
    PARAMS: |-
        OUT GRAPH graph, INTEGER nodes, INTEGER m=1, OPTIONAL VECTOR_INT outseq,
        BOOLEAN outpref=False, REAL pa_exp=1.0, REAL aging_exp=0.0, INTEGER aging_bin=1,
        INTEGER window=1, REAL zero_appeal=1.0, BOOLEAN directed=True

igraph_callaway_traits_game:
    PARAMS: |-
        OUT GRAPH graph, INTEGER nodes, INTEGER types,
        INTEGER edges_per_step=1, VECTOR type_dist, MATRIX pref_matrix,
        BOOLEAN directed=False, OPTIONAL OUT VECTOR_INT node_type_vec

igraph_establishment_game:
    PARAMS: |-
        OUT GRAPH graph, INTEGER nodes, INTEGER types, INTEGER k=1,
        VECTOR type_dist, MATRIX pref_matrix, BOOLEAN directed=True,
        OPTIONAL OUT VECTOR_INT node_type_vec

igraph_grg_game:
    PARAMS: |-
        OUT GRAPH graph, INTEGER nodes, REAL radius, BOOLEAN torus=False,
        OPTIONAL OUT VECTOR x, OPTIONAL OUT VECTOR y

igraph_preference_game:
    PARAMS: |-
        OUT GRAPH graph, INTEGER nodes, INTEGER types,
        VECTOR type_dist, BOOLEAN fixed_sizes=False,
        MATRIX pref_matrix, OUT VECTOR_INT node_type_vec,
        BOOLEAN directed=False, BOOLEAN loops=False

igraph_asymmetric_preference_game:
    PARAMS: |-
        OUT GRAPH graph, INTEGER nodes, INTEGER out_types, INTEGER in_types,
        MATRIX type_dist_matrix, MATRIX pref_matrix,
        OUT VECTOR_INT node_type_out_vec, OUT VECTOR_INT node_type_in_vec,
        BOOLEAN loops=False

igraph_rewire_edges:
    PARAMS: |-
        INOUT GRAPH graph, REAL prob, BOOLEAN loops=False,
        BOOLEAN multiple=False

igraph_rewire_directed_edges:
    PARAMS: |-
        INOUT GRAPH graph, REAL prob, BOOLEAN loops=False,
        NEIMODE mode=OUT

igraph_watts_strogatz_game:
    PARAMS: |-
        OUT GRAPH graph, INTEGER dim, INTEGER size, INTEGER nei,
        REAL p, BOOLEAN loops=False, BOOLEAN multiple=False

igraph_lastcit_game:
    PARAMS: |-
        OUT GRAPH graph, INTEGER nodes, INTEGER edges_per_node=1,
        INTEGER agebins=1, VECTOR preference, BOOLEAN directed=True

igraph_cited_type_game:
    PARAMS: |-
        OUT GRAPH graph, INTEGER nodes, VECTOR_INT types, VECTOR pref,
        INTEGER edges_per_step=1, BOOLEAN directed=True

igraph_citing_cited_type_game:
    PARAMS: |-
        OUT GRAPH graph, INTEGER nodes, VECTOR_INT types, MATRIX pref,
        INTEGER edges_per_step=1, BOOLEAN directed=True

igraph_forest_fire_game:
    PARAMS: |-
        OUT GRAPH graph, INTEGER nodes, REAL fw_prob, REAL bw_factor=1,
        INTEGER ambs=1, BOOLEAN directed=True

igraph_simple_interconnected_islands_game:
    PARAMS: |-
        OUT GRAPH graph, INTEGER islands_n, INTEGER islands_size,
        REAL islands_pin, INTEGER n_inter

igraph_static_fitness_game:
    PARAMS: |-
        OUT GRAPH graph, INTEGER no_of_edges, VECTOR fitness_out,
        OPTIONAL VECTOR fitness_in, BOOLEAN loops=False,
        BOOLEAN multiple=False

igraph_static_power_law_game:
    PARAMS: |-
        OUT GRAPH graph, INTEGER no_of_nodes, INTEGER no_of_edges,
        REAL exponent_out, REAL exponent_in=-1,
        BOOLEAN loops=False, BOOLEAN multiple=False,
        BOOLEAN finite_size_correction=True

igraph_k_regular_game:
    PARAMS: |-
        OUT GRAPH graph, INTEGER no_of_nodes, INTEGER k,
        BOOLEAN directed=False, BOOLEAN multiple=False

igraph_sbm_game:
    PARAMS: |-
        OUT GRAPH graph, INTEGER n, MATRIX pref_matrix,
        VECTOR_INT block_sizes, BOOLEAN directed=False,
        BOOLEAN loops=False

igraph_hsbm_game:
    INTERNAL: true
    PARAMS: |-
        OUT GRAPH graph, INTEGER n, INTEGER m,
        VECTOR rho, MATRIX C, REAL p

igraph_hsbm_list_game:
    INTERNAL: true
    PARAMS: |-
        OUT GRAPH graph, INTEGER n, VECTOR_INT mlist,
        VECTORLIST rholist, MATRIXLIST Clist, REAL p

igraph_correlated_game:
    PARAMS: |-
        GRAPH old_graph, OUT GRAPH new_graph,
        REAL corr, REAL p=old.graph$p, OPTIONAL INDEX_VECTOR permutation=NULL

igraph_correlated_pair_game:
    PARAMS: |-
        OUT GRAPH graph1, OUT GRAPH graph2, INTEGER n, REAL corr,
        REAL p, BOOLEAN directed=False,
        OPTIONAL INDEX_VECTOR permutation=NULL

igraph_dot_product_game:
    PARAMS: OUT GRAPH graph, MATRIX vecs, BOOLEAN directed=False

igraph_sample_sphere_surface:
    PARAMS: |-
        INTEGER dim, INTEGER n=1, REAL radius=1,
        BOOLEAN positive=True, OUT MATRIX res

igraph_sample_sphere_volume:
    PARAMS: |-
        INTEGER dim, INTEGER n=1, REAL radius=1,
        BOOLEAN positive=True, OUT MATRIX res

igraph_sample_dirichlet:
    PARAMS: INTEGER n, VECTOR alpha, OUT MATRIX res

#######################################
# Basic query functions
#######################################

igraph_are_connected:
    PARAMS: GRAPH graph, VERTEX v1, VERTEX v2, OUT BOOLEAN res

#######################################
# Structural properties
#######################################

igraph_diameter:
    PARAMS: |-
        GRAPH graph, OUT REAL res, OUT INTEGER from,
        OUT INTEGER to, OPTIONAL OUT VECTOR_INT vertex_path,
        OPTIONAL OUT VECTOR_INT edge_path,
        BOOLEAN directed=True, BOOLEAN unconnected=True

igraph_diameter_dijkstra:
    PARAMS: |-
        GRAPH graph, EDGEWEIGHTS weights=NULL,
        OUT REAL res, OUT INTEGER from, OUT INTEGER to,
        OPTIONAL OUT VECTOR_INT vertex_path,
        OPTIONAL OUT VECTOR_INT edge_path,
        BOOLEAN directed=True, BOOLEAN unconnected=True
    DEPS: weights ON graph

igraph_closeness:
    PARAMS: |-
        GRAPH graph, OUT VERTEX_QTY res,
        OPTIONAL OUT VECTOR_INT reachable_count,
        OPTIONAL OUT BOOLEAN all_reachable,
        VERTEXSET vids=ALL,
        NEIMODE mode=OUT, EDGEWEIGHTS weights=NULL,
        BOOLEAN normalized=False
    DEPS: vids ON graph, weights ON graph, res ON graph vids

igraph_closeness_cutoff:
    PARAMS: |-
        GRAPH graph, OUT VERTEX_QTY res,
        OPTIONAL OUT VECTOR_INT reachable_count,
        OPTIONAL OUT BOOLEAN all_reachable,
        VERTEXSET vids=ALL,
        NEIMODE mode=OUT, EDGEWEIGHTS weights=NULL,
        BOOLEAN normalized=False, REAL cutoff=-1
    DEPS: vids ON graph, weights ON graph, res ON graph vids

igraph_shortest_paths:
    PARAMS: |-
        GRAPH graph, OUT MATRIX res, VERTEXSET from=ALL,
        VERTEXSET to=ALL, NEIMODE mode=OUT
    DEPS: from ON graph, to ON graph

igraph_get_shortest_paths:
    PARAMS: |-
        GRAPH graph,
        OPTIONAL OUT VERTEXSETLIST vertices, OPTIONAL OUT EDGESETLIST edges,
        VERTEX from, VERTEXSET to=ALL, NEIMODE mode=OUT,
        OPTIONAL OUT VECTOR_INT predecessors,
        OPTIONAL OUT VECTOR_INT inbound_edges
    DEPS: edges ON graph, from ON graph, to ON graph

igraph_get_all_shortest_paths:
    PARAMS: |-
        GRAPH graph, OPTIONAL OUT VERTEXSETLIST vertices,
        OPTIONAL OUT EDGESETLIST edges, OPTIONAL OUT VECTOR_INT nrgeo,
        VERTEX from, VERTEXSET to, NEIMODE mode=OUT
    DEPS: edges ON graph, from ON graph, to ON graph

igraph_shortest_paths_dijkstra:
    PARAMS: |-
        GRAPH graph, OUT MATRIX res, VERTEXSET from=ALL,
        VERTEXSET to=ALL, EDGEWEIGHTS weights, NEIMODE mode=OUT
    DEPS: from ON graph, to ON graph, weights ON graph

igraph_get_shortest_paths_dijkstra:
    PARAMS: |-
        GRAPH graph, OPTIONAL OUT VERTEXSETLIST vertices,
        OPTIONAL OUT EDGESETLIST edges, VERTEX from, VERTEXSET to=ALL,
        EDGEWEIGHTS weights=NULL, NEIMODE mode=OUT,
        OPTIONAL OUT VECTOR_INT predecessors=0,
        OPTIONAL OUT VECTOR_INT inbound_edges=0
    DEPS: |-
        vertices ON graph, edges ON graph, from ON graph, to ON graph,
        weights ON graph

igraph_get_shortest_paths_bellman_ford:
    PARAMS: |-
        GRAPH graph, OPTIONAL OUT VERTEXSETLIST vertices,
        OPTIONAL OUT EDGESETLIST edges, VERTEX from, VERTEXSET to=ALL,
        EDGEWEIGHTS weights=NULL, NEIMODE mode=OUT,
        OPTIONAL OUT VECTOR_INT predecessors=0,
        OPTIONAL OUT VECTOR_INT inbound_edges=0
    DEPS: |-
        vertices ON graph, edges ON graph, from ON graph, to ON graph,
        weights ON graph

igraph_get_all_shortest_paths_dijkstra:
    PARAMS: |-
        GRAPH graph, OPTIONAL OUT VERTEXSETLIST vertices,
        OPTIONAL OUT EDGESETLIST edges, OPTIONAL OUT VECTOR_INT nrgeo,
        VERTEX from, VERTEXSET to=ALL, EDGEWEIGHTS weights,
        NEIMODE mode=OUT
    DEPS: |-
        weights ON graph, from ON graph, to ON graph, vertices ON graph, edges ON graph

igraph_shortest_paths_bellman_ford:
    PARAMS: |-
        GRAPH graph, OUT MATRIX res, VERTEXSET from=ALL,
        VERTEXSET to=ALL, EDGEWEIGHTS weights, NEIMODE mode=OUT
    DEPS: from ON graph, to ON graph, weights ON graph

igraph_shortest_paths_johnson:
    PARAMS: |-
        GRAPH graph, OUT MATRIX res, VERTEXSET from=ALL,
        VERTEXSET to=ALL, EDGEWEIGHTS weights
    DEPS: from ON graph, to ON graph, weights ON graph

igraph_get_all_simple_paths:
    PARAMS: |-
        GRAPH graph, OUT VERTEXSET res, VERTEX from,
        VERTEXSET to=ALL, INTEGER cutoff=-1, NEIMODE mode=OUT
    DEPS: from ON graph, to ON graph, res ON graph

igraph_spanner:
    PARAMS: |-
        GRAPH graph, OUT EDGESET spanner, REAL stretch, EDGEWEIGHTS weights
    DEPS: weights ON graph

igraph_subcomponent:
    # TODO(ntamas): vid is a double; this is correct but this is actually
    # a mistake in 0.9.x. This should be fixed in 0.10.
    PARAMS: GRAPH graph, OUT VERTEXSET res, VERTEX vid, NEIMODE mode=ALL
    DEPS: vid ON graph, res ON graph

igraph_betweenness:
    PARAMS: |-
        GRAPH graph, OUT VERTEX_QTY res, VERTEXSET vids=ALL,
        BOOLEAN directed=True, EDGEWEIGHTS weights=NULL
    DEPS: weights ON graph, vids ON graph, res ON graph vids

igraph_betweenness_cutoff:
    PARAMS: |-
        GRAPH graph, OUT VERTEX_QTY res, VERTEXSET vids=ALL,
        BOOLEAN directed=True, EDGEWEIGHTS weights=NULL,
        REAL cutoff=-1
    DEPS: vids ON graph, weights ON graph, res ON graph vids

igraph_betweenness_subset:
    PARAMS: |-
        GRAPH graph, OUT VERTEX_QTY res, VERTEXSET vids=ALL,
        BOOLEAN directed=True, VERTEXSET sources=ALL, VERTEXSET targets=ALL,
        EDGEWEIGHTS weights=NULL
    DEPS: |-
        vids ON graph, weights ON graph, res ON graph, sources ON graph, targets ON graph

igraph_edge_betweenness:
    PARAMS: |-
        GRAPH graph, OUT VECTOR res, BOOLEAN directed=True,
        EDGEWEIGHTS weights=NULL
    DEPS: weights ON graph

igraph_edge_betweenness_cutoff:
    PARAMS: |-
        GRAPH graph, OUT VECTOR res, BOOLEAN directed=True,
        EDGEWEIGHTS weights=NULL, REAL cutoff=-1
    DEPS: weights ON graph

igraph_edge_betweenness_subset:
    PARAMS: |-
        GRAPH graph, OUT VERTEX_QTY res, EDGESET eids=ALL,
        BOOLEAN directed=True, VERTEXSET sources=ALL, VERTEXSET targets=ALL,
        EDGEWEIGHTS weights=NULL
    DEPS: |-
        eids ON graph, weights ON graph, res ON graph, sources ON graph, targets ON graph

igraph_harmonic_centrality:
    PARAMS: |-
        GRAPH graph, OUT VERTEX_QTY res, VERTEXSET vids=ALL,
        NEIMODE mode=OUT, EDGEWEIGHTS weights=NULL, BOOLEAN normalized=False
    DEPS: weights ON graph, vids ON graph, res ON graph vids

igraph_harmonic_centrality_cutoff:
    PARAMS: |-
        GRAPH graph, OUT VERTEX_QTY res, VERTEXSET vids=ALL,
        NEIMODE mode=OUT, EDGEWEIGHTS weights=NULL, BOOLEAN normalized=False,
        REAL cutoff=-1
    DEPS: vids ON graph, weights ON graph, res ON graph vids

igraph_pagerank:
    PARAMS: |-
        GRAPH graph, PAGERANKALGO algo=PRPACK,
        OUT VERTEX_QTY vector, OUT REAL value,
        VERTEXSET vids=ALL, BOOLEAN directed=True,
        REAL damping=0.85, EDGEWEIGHTS weights=NULL,
        INOUT PAGERANKOPT options=NULL
    DEPS: |-
        vids ON graph, weights ON graph, vector ON graph,
        options ON algo

igraph_personalized_pagerank:
    PARAMS: |-
        GRAPH graph, PAGERANKALGO algo=PRPACK,
        OUT VERTEX_QTY vector, OUT REAL value,
        VERTEXSET vids=ALL, BOOLEAN directed=True,
        REAL damping=0.85, OPTIONAL VECTOR personalized,
        OPTIONAL EDGEWEIGHTS weights,
        INOUT PAGERANKOPT options=NULL
    DEPS: |-
        vids ON graph, weights ON graph, vector ON graph vids,
        options ON algo

igraph_rewire:
    PARAMS: INOUT GRAPH rewire, INTEGER n, REWIRINGMODE mode=SIMPLE

igraph_induced_subgraph:
    PARAMS: GRAPH graph, OUT GRAPH res, VERTEXSET vids, SUBGRAPH_IMPL impl=AUTO
    DEPS: vids ON graph

igraph_subgraph_edges:
    PARAMS: GRAPH graph, OUT GRAPH res, EDGESET eids, BOOLEAN delete_vertices=True
    DEPS: eids ON graph

igraph_average_path_length:
    PARAMS: GRAPH graph, PRIMARY OUT REAL res, OUT REAL unconn_pairs=NULL,
        BOOLEAN directed=True, BOOLEAN unconn=True

igraph_average_path_length_dijkstra:
    PARAMS: GRAPH graph, PRIMARY OUT REAL res, OUT REAL unconn_pairs=NULL,
        EDGEWEIGHTS weights=NULL, BOOLEAN directed=True, BOOLEAN unconn=True
    DEPS: weights ON graph

igraph_path_length_hist:
    PARAMS: |-
        GRAPH graph, OUT VECTOR res, OUT REAL unconnected,
        BOOLEAN directed=True

igraph_simplify:
    PARAMS: |-
        INOUT GRAPH graph, BOOLEAN remove_multiple=True,
        BOOLEAN remove_loops=True,
        EDGE_ATTRIBUTE_COMBINATION edge_attr_comb=Default

igraph_transitivity_undirected:
    PARAMS: GRAPH graph, OUT REAL res, TRANSITIVITYMODE mode=NAN

igraph_transitivity_local_undirected:
    PARAMS: GRAPH graph, OUT VECTOR res, VERTEXSET vids=ALL, TRANSITIVITYMODE mode=NAN

igraph_transitivity_avglocal_undirected:
    PARAMS: GRAPH graph, OUT REAL res, TRANSITIVITYMODE mode=NAN

igraph_transitivity_barrat:
    PARAMS: |-
        GRAPH graph, OUT VECTOR res, VERTEXSET vids=ALL,
        EDGEWEIGHTS weights=NULL, TRANSITIVITYMODE mode=NAN
    DEPS: res ON graph, vids ON graph, weights ON graph

igraph_reciprocity:
    PARAMS: |-
        GRAPH graph, OUT REAL res, BOOLEAN ignore_loops=True,
        RECIP mode=Default

igraph_constraint:
    PARAMS: GRAPH graph, OUT VECTOR res, VERTEXSET vids=ALL, OPTIONAL EDGEWEIGHTS weights
    DEPS: vids ON graph, weights ON graph

igraph_maxdegree:
    PARAMS: |-
        GRAPH graph, OUT INTEGER res, VERTEXSET vids=ALL, NEIMODE mode=ALL,
        BOOLEAN loops=True
    DEPS: vids ON graph

igraph_density:
    PARAMS: GRAPH graph, OUT REAL res, BOOLEAN loops=False

igraph_neighborhood_size:
    PARAMS: |-
        GRAPH graph, OUT VECTOR_INT res, VERTEXSET vids, INTEGER order,
        NEIMODE mode=ALL, INTEGER mindist=0
    DEPS: vids ON graph

igraph_neighborhood:
    PARAMS: |-
        GRAPH graph, OUT VERTEXSETLIST res,
        VERTEXSET vids, INTEGER order,
        NEIMODE mode=ALL, INTEGER mindist=0
    DEPS: res ON graph, vids ON graph

igraph_neighborhood_graphs:
    PARAMS: |-
        GRAPH graph, OUT GRAPHLIST res, VERTEXSET vids,
        INTEGER order,
        NEIMODE mode=ALL, INTEGER mindist=0
    DEPS: vids ON graph

igraph_topological_sorting:
    PARAMS: GRAPH graph, OUT VECTOR_INT res, NEIMODE mode=OUT

igraph_is_loop:
    PARAMS: GRAPH graph, OUT VECTOR_BOOL res, EDGESET es=ALL
    DEPS: es ON graph

igraph_is_dag:
    PARAMS: GRAPH graph, OUT BOOLEAN res

igraph_is_simple:
    PARAMS: GRAPH graph, OUT BOOLEAN res

igraph_is_multiple:
    PARAMS: GRAPH graph, OUT VECTOR_BOOL res, EDGESET es=ALL
    DEPS: es ON graph

igraph_has_multiple:
    PARAMS: GRAPH graph, OUT BOOLEAN res

igraph_count_multiple:
    PARAMS: GRAPH graph, OUT VECTOR_INT res, EDGESET es=ALL
    DEPS: es ON graph

igraph_girth:
    PARAMS: GRAPH graph, OUT INTEGER girth, OUT VERTEXSET circle
    DEPS: circle ON graph

igraph_is_perfect:
    PARAMS: GRAPH graph, OUT BOOLEAN res

igraph_add_edge:
    PARAMS: INOUT GRAPH graph, INTEGER from, INTEGER to

igraph_eigenvector_centrality:
    PARAMS: |-
        GRAPH graph, OUT VERTEX_QTY vector, OUT REAL value,
        BOOLEAN directed=False, BOOLEAN scale=True,
        EDGEWEIGHTS weights=NULL,
        INOUT ARPACKOPT options=arpack_defaults
    DEPS: weights ON graph, vector ON graph

igraph_hub_score:
    PARAMS: |-
        GRAPH graph, OUT VERTEX_QTY vector, OUT REAL value,
        BOOLEAN scale=True, EDGEWEIGHTS weights=NULL,
        INOUT ARPACKOPT options=arpack_defaults
    DEPS: weights ON graph, vector ON graph

igraph_authority_score:
    PARAMS: |-
        GRAPH graph, OUT VERTEX_QTY vector, OUT REAL value,
        BOOLEAN scale=True, EDGEWEIGHTS weights=NULL,
        INOUT ARPACKOPT options=arpack_defaults
    DEPS: weights ON graph, vector ON graph

igraph_arpack_rssolve:
    # TODO(ntamas): this should probably not be exposed to higher-level
    # interfaces; igraph's goal is not to provide an ARPACK wrapper
    PARAMS: |-
        ARPACKFUNC fun, EXTRA extra, INOUT ARPACKOPT options=arpack_defaults,
        INOUT ARPACKSTORAGE storage, OPTIONAL OUT VECTOR values, OPTIONAL OUT MATRIX vectors

igraph_arpack_rnsolve:
    # TODO(ntamas): this should probably not be exposed to higher-level
    # interfaces; igraph's goal is not to provide an ARPACK wrapper
    PARAMS: |-
        ARPACKFUNC fun, EXTRA extra, INOUT ARPACKOPT options=arpack_defaults,
        INOUT ARPACKSTORAGE storage, OPTIONAL OUT MATRIX values, OPTIONAL OUT MATRIX vectors

igraph_arpack_unpack_complex:
    # TODO(ntamas): this should probably not be exposed to higher-level
    # interfaces; igraph's goal is not to provide an ARPACK wrapper
    PARAMS: INOUT MATRIX vectors, INOUT MATRIX values, LONGINT nev

igraph_unfold_tree:
    PARAMS: |-
        GRAPH graph, OUT GRAPH tree, NEIMODE mode=ALL, VECTOR_INT roots,
        OPTIONAL OUT INDEX_VECTOR vertex_index

igraph_is_mutual:
    PARAMS: GRAPH graph, OUT VECTOR_BOOL res, EDGESET es=ALL
    DEPS: es ON graph

igraph_maximum_cardinality_search:
    PARAMS: GRAPH graph, OPTIONAL OUT VECTOR_INT alpha, OPTIONAL OUT INDEX_VECTOR alpham1
    DEPS: alpha ON graph, alpham1 ON graph

igraph_is_chordal:
    PARAMS: |-
        GRAPH graph, OPTIONAL VECTOR_INT alpha=NULL, OPTIONAL INDEX_VECTOR alpham1=NULL,
        OPTIONAL OUT BOOLEAN chordal, OPTIONAL OUT VECTOR_INT fillin,
        OPTIONAL OUT GRAPH newgraph

igraph_avg_nearest_neighbor_degree:
    PARAMS: |-
        GRAPH graph, VERTEXSET vids=ALL,
        NEIMODE mode=ALL, NEIMODE neighbor_degree_mode=ALL,
        OPTIONAL OUT VERTEX_QTY knn, OPTIONAL OUT VECTOR knnk,
        EDGEWEIGHTS weights=NULL
    DEPS: vids ON graph, weights ON graph, knn ON graph vids

igraph_strength:
    PARAMS: |-
        GRAPH graph, OUT VERTEX_QTY res, VERTEXSET vids=ALL,
        NEIMODE mode=ALL, BOOLEAN loops=True, EDGEWEIGHTS weights=NULL
    DEPS: vids ON graph, weights ON graph, res ON graph vids

igraph_centralization:
    PARAMS: VECTOR scores, REAL theoretical_max=0, BOOLEAN normalized=True
    RETURN: REAL

igraph_centralization_degree:
    PARAMS: |-
        GRAPH graph, OUT VECTOR res,
        NEIMODE mode=ALL, BOOLEAN loops=True,
        OUT REAL centralization, OUT REAL theoretical_max,
        BOOLEAN normalized=True

igraph_centralization_degree_tmax:
    PARAMS: |-
        OPTIONAL GRAPH graph, INTEGER nodes=0, NEIMODE mode=ALL,
        BOOLEAN loops=False, OUT REAL res

igraph_centralization_betweenness:
    PARAMS: |-
        GRAPH graph, OUT VECTOR res,
        BOOLEAN directed=True,
        OUT REAL centralization,
        OUT REAL theoretical_max,
        BOOLEAN normalized=True

igraph_centralization_betweenness_tmax:
    PARAMS: |-
        OPTIONAL GRAPH graph, INTEGER nodes=0,
        BOOLEAN directed=True, OUT REAL res

igraph_centralization_closeness:
    PARAMS: |-
        GRAPH graph, OUT VECTOR res,
        NEIMODE mode=OUT, OUT REAL centralization,
        OUT REAL theoretical_max,
        BOOLEAN normalized=True

igraph_centralization_closeness_tmax:
    PARAMS: |-
        OPTIONAL GRAPH graph, INTEGER nodes=0,
        NEIMODE mode=OUT, OUT REAL res

igraph_centralization_eigenvector_centrality:
    PARAMS: |-
        GRAPH graph, OUT VECTOR vector, OUT REAL value,
        BOOLEAN directed=False, BOOLEAN scale=True,
        INOUT ARPACKOPT options=arpack_defaults,
        OUT REAL centralization, OUT REAL theoretical_max,
        BOOLEAN normalized=True

igraph_centralization_eigenvector_centrality_tmax:
    PARAMS: |-
        OPTIONAL GRAPH graph, INTEGER nodes=0,
        BOOLEAN directed=False, BOOLEAN scale=True,
        OUT REAL res

igraph_assortativity_nominal:
    PARAMS: |-
        GRAPH graph, INDEX_VECTOR types, OUT REAL res,
        BOOLEAN directed=True

igraph_assortativity:
    PARAMS: |-
        GRAPH graph, VECTOR types1, OPTIONAL VECTOR types2,
        OUT REAL res, BOOLEAN directed=True

igraph_assortativity_degree:
    PARAMS: GRAPH graph, OUT REAL res, BOOLEAN directed=True

igraph_contract_vertices:
    PARAMS: |-
        INOUT GRAPH graph, INDEX_VECTOR mapping,
        VERTEX_ATTRIBUTE_COMBINATION vertex_attr_comb=Default

igraph_eccentricity:
    PARAMS: |-
        GRAPH graph, OUT VERTEX_QTY res, VERTEXSET vids=ALL,
        NEIMODE mode=ALL
    DEPS: vids ON graph, res ON graph vids

igraph_radius:
    PARAMS: GRAPH graph, OUT REAL radius, NEIMODE mode=ALL

igraph_pseudo_diameter:
    NAME-R: pseudo_diameter
    PARAMS: |-
        GRAPH graph, OUT REAL diameter, VERTEX start_vid,
        OUT INTEGER from=NULL, OUT INTEGER to=NULL,
        BOOLEAN directed=True, BOOLEAN unconnected=True

igraph_diversity:
    PARAMS: |-
        GRAPH graph, EDGEWEIGHTS weights=NULL, OUT VERTEX_QTY res,
        VERTEXSET vids=ALL
    DEPS: weights ON graph, vids ON graph, res ON graph vids

igraph_random_walk:
    PARAMS: |-
        GRAPH graph, OUT VERTEXSET walk, VERTEX start, NEIMODE mode=OUT,
        INTEGER steps, RWSTUCK stuck=RETURN
    DEPS: start ON graph, walk ON graph

igraph_random_edge_walk:
    PARAMS: |-
        GRAPH graph, EDGEWEIGHTS weights=NULL, OUT EDGESET edgewalk,
        VERTEX start, NEIMODE mode=OUT, INTEGER steps, RWSTUCK stuck=RETURN
    DEPS: start ON graph, weights ON graph, edgewalk ON graph

igraph_global_efficiency:
    PARAMS: GRAPH graph, OUT REAL res, VERTEXWEIGHTS weights=NULL, BOOLEAN directed=True

igraph_local_efficiency:
    PARAMS: |-
        GRAPH graph, OUT VECTOR res, VERTEXSET vids=ALL,
        VERTEXWEIGHTS weights=NULL, BOOLEAN directed=True, NEIMODE mode=ALL

igraph_average_local_efficiency:
    PARAMS: |-
        GRAPH graph, OUT REAL res, VERTEXWEIGHTS weights=NULL,
        BOOLEAN directed=True, NEIMODE mode=ALL

#######################################
# Degree sequences
#######################################

igraph_is_bigraphical:
    PARAMS: |-
        VECTOR_INT degrees1, VECTOR_INT degrees2,
        EDGE_TYPE_SW allowed_edge_types=SIMPLE, OUT BOOLEAN res

igraph_is_graphical:
    PARAMS: |-
        VECTOR_INT out_deg, OPTIONAL VECTOR_INT in_deg,
        EDGE_TYPE_SW allowed_edge_types=SIMPLE, OUT BOOLEAN res

#######################################
# Visitors
#######################################

igraph_bfs:
    PARAMS: |-
        GRAPH graph, VERTEX root, OPTIONAL VERTEX_INDICES roots,
        NEIMODE mode=OUT, BOOLEAN unreachable,
        VERTEX_INDICES restricted,
        OUT VERTEX_INDICES order, OUT VECTOR_INT rank,
        OUT VECTOR_INT father,
        OUT VECTOR_INT pred, OUT VECTOR_INT succ,
        OUT VECTOR_INT dist, BFS_FUNC callback, EXTRA extra

igraph_dfs:
    PARAMS: |-
        GRAPH graph, VERTEX root, NEIMODE mode=OUT, BOOLEAN unreachable,
        OUT VERTEX_INDICES order, OUT VERTEX_INDICES order_out,
        OUT VECTOR_INT father, OUT VECTOR_INT dist,
        DFS_FUNC in_callback, DFS_FUNC out_callback, EXTRA extra

#######################################
# Bipartite graphs
#######################################

igraph_bipartite_projection_size:
    PARAMS: |-
        GRAPH graph, BIPARTITE_TYPES types=NULL,
        OUT INTEGER vcount1, OUT INTEGER ecount1,
        OUT INTEGER vcount2, OUT INTEGER ecount2
    DEPS: types ON graph

igraph_bipartite_projection:
    PARAMS: |-
        GRAPH graph, BIPARTITE_TYPES types=NULL,
        OUT GRAPH proj1, OUT GRAPH proj2,
        OPTIONAL OUT VECTOR_INT multiplicity1,
        OPTIONAL OUT VECTOR_INT multiplicity2, INTEGER probe1=-1
    DEPS: types ON graph

igraph_create_bipartite:
    PARAMS: |-
        OUT GRAPH graph, IN VECTOR_BOOL types,
        VECTOR_INT edges, BOOLEAN directed=False

igraph_incidence:
    PARAMS: |-
        OUT GRAPH graph, OUT VECTOR_BOOL types, MATRIX incidence,
        BOOLEAN directed=False, NEIMODE mode=ALL,
        BOOLEAN multiple=False

igraph_get_incidence:
    PARAMS: |-
        GRAPH graph, BIPARTITE_TYPES types=NULL, OUT MATRIX res,
        OPTIONAL OUT INDEX_VECTOR row_ids, OPTIONAL OUT INDEX_VECTOR col_ids
    DEPS: types ON graph

igraph_is_bipartite:
    PARAMS: GRAPH graph, OUT BOOLEAN res, OPTIONAL OUT VECTOR_BOOL type

igraph_bipartite_game_gnp:
    PARAMS: |-
        OUT GRAPH graph, OPTIONAL OUT VECTOR_BOOL types,
        INTEGER n1, INTEGER n2, REAL p, BOOLEAN directed,
        NEIMODE mode

igraph_bipartite_game_gnm:
    PARAMS: |-
        OUT GRAPH graph, OPTIONAL OUT VECTOR_BOOL types,
        INTEGER n1, INTEGER n2, INTEGER m, BOOLEAN directed,
        NEIMODE mode

#######################################
# Spectral properties
#######################################

igraph_laplacian:
    PARAMS: |-
        GRAPH graph, OPTIONAL OUT MATRIX res,
        OPTIONAL OUT SPARSEMAT sparseres, BOOLEAN normalized=False,
        EDGEWEIGHTS weights=NULL
    DEPS: weights ON graph

#######################################
# Components
#######################################

igraph_clusters:
    PARAMS: |-
        GRAPH graph, OUT VECTOR_INT membership, OUT VECTOR_INT csize,
        OUT INTEGER no, CONNECTEDNESS mode=WEAK

igraph_is_connected:
    PARAMS: GRAPH graph, OUT BOOLEAN res, CONNECTEDNESS mode=WEAK

igraph_decompose:
    PARAMS: |-
        GRAPH graph, OUT GRAPHLIST components, CONNECTEDNESS mode=WEAK,
        INTEGER maxcompno=-1, INTEGER minelements=1

igraph_articulation_points:
    PARAMS: GRAPH graph, OUT VERTEXSET res
    DEPS: res ON graph

igraph_biconnected_components:
    PARAMS: |-
        GRAPH graph, OUT INTEGER no,
        OPTIONAL OUT EDGESETLIST tree_edges,
        OPTIONAL OUT EDGESETLIST component_edges,
        OPTIONAL OUT VERTEXSETLIST components,
        OUT VERTEXSET articulation_points
    DEPS: |-
        tree_edges ON graph, component_edges ON graph,
        components ON graph, articulation_points ON graph

igraph_bridges:
    PARAMS: GRAPH graph, OUT EDGESET res
    DEPS: res ON graph

#######################################
# Cliques
#######################################

igraph_cliques:
    PARAMS: |-
        GRAPH graph, OUT VERTEXSETLIST res, INTEGER min_size=0,
        INTEGER max_size=0
    DEPS: res ON graph

igraph_cliques_callback:
    PARAMS: |-
        GRAPH graph, INTEGER min_size=0, INTEGER max_size=0,
        CLIQUE_FUNC cliquehandler_fn, EXTRA arg

igraph_clique_size_hist:
    PARAMS: |-
        GRAPH graph, OUT VECTOR hist, INTEGER min_size=0, INTEGER max_size=0

igraph_largest_cliques:
    PARAMS: GRAPH graph, OUT VERTEXSETLIST res
    DEPS: res ON graph

igraph_maximal_cliques:
    PARAMS: GRAPH graph, OUT VERTEXSETLIST res, INTEGER min_size=0, INTEGER max_size=0
    DEPS: res ON graph

igraph_maximal_cliques_callback:
    PARAMS: |-
        GRAPH graph, CLIQUE_FUNC cliquehandler_fn, EXTRA arg,
        INTEGER min_size=0, INTEGER max_size=0

igraph_maximal_cliques_count:
    PARAMS: |-
        GRAPH graph, OUT INTEGER no, INTEGER min_size=0, INTEGER max_size=0

igraph_maximal_cliques_file:
    PARAMS: |-
        GRAPH graph, OUTFILE res, INTEGER min_size=0, INTEGER max_size=0

igraph_maximal_cliques_hist:
    PARAMS: |-
        GRAPH graph, OUT VECTOR hist, INTEGER min_size=0, INTEGER max_size=0

igraph_clique_number:
    PARAMS: GRAPH graph, OUT INTEGER no

igraph_weighted_cliques:
    PARAMS: |-
        GRAPH graph, VERTEXWEIGHTS vertex_weights, OUT VERTEXSETLIST res,
        REAL min_weight=0, REAL max_weight=0, BOOLEAN maximal=False
    DEPS: res ON graph

igraph_largest_weighted_cliques:
    PARAMS: |-
        GRAPH graph, VERTEXWEIGHTS vertex_weights, OUT VERTEXSETLIST res
    DEPS: res ON graph

igraph_weighted_clique_number:
    PARAMS: GRAPH graph, VERTEXWEIGHTS vertex_weights, OUT REAL res

igraph_independent_vertex_sets:
    PARAMS: |-
        GRAPH graph, OUT VERTEXSETLIST res, INTEGER min_size=0,
        INTEGER max_size=0
    DEPS: res ON graph

igraph_largest_independent_vertex_sets:
    PARAMS: GRAPH graph, OUT VERTEXSETLIST res
    DEPS: res ON graph

igraph_maximal_independent_vertex_sets:
    PARAMS: GRAPH graph, OUT VERTEXSETLIST res
    DEPS: res ON graph

igraph_independence_number:
    PARAMS: GRAPH graph, OUT INTEGER no

#######################################
# Layouts
#######################################

igraph_layout_random:
    PARAMS: GRAPH graph, OUT MATRIX res

igraph_layout_circle:
    PARAMS: GRAPH graph, OUT MATRIX res, VERTEXSET order=ALL
    DEPS: order ON graph

igraph_layout_star:
    PARAMS: |-
        GRAPH graph, OUT MATRIX res, VERTEX center=V(graph)[1],
        OPTIONAL INDEX_VECTOR order=NULL
    DEPS: center ON graph

igraph_layout_grid:
    PARAMS: GRAPH graph, OUT MATRIX res, INTEGER width=0

igraph_layout_grid_3d:
    PARAMS: GRAPH graph, OUT MATRIX res, INTEGER width=0, INTEGER height=0

igraph_layout_fruchterman_reingold:
    PARAMS: |-
        GRAPH graph, INOUT MATRIX coords=NULL,
        BOOLEAN use_seed=False, INTEGER niter=500,
        REAL start_temp=sqrt(vcount(graph)),
        LAYOUT_GRID grid=AUTO, EDGEWEIGHTS weights=NULL,
        OPTIONAL VECTOR minx, OPTIONAL VECTOR maxx,
        OPTIONAL VECTOR miny, OPTIONAL VECTOR maxy,
        DEPRECATED coolexp, DEPRECATED maxdelta, DEPRECATED area,
        DEPRECATED repulserad
    DEPS: weights ON graph

igraph_layout_kamada_kawai:
    PARAMS: |-
        GRAPH graph, INOUT MATRIX coords, BOOLEAN use_seed=False,
        INTEGER maxiter=500, REAL epsilon=0.0,
        REAL kkconst=vcount(graph), EDGEWEIGHTS weights=NULL,
        OPTIONAL VECTOR minx, OPTIONAL VECTOR maxx,
        OPTIONAL VECTOR miny, OPTIONAL VECTOR maxy
    DEPS: weights ON graph

igraph_layout_lgl:
    PARAMS: |-
        GRAPH graph, OUT MATRIX res, INTEGER maxiter=150, REAL maxdelta=VCOUNT(graph),
        REAL area=VCOUNT(graph)^2, REAL coolexp=1.5, REAL repulserad=VCOUNT(graph)^3, REAL cellsize=VCOUNT(graph),
        INTEGER root=-1

igraph_layout_reingold_tilford:
    PARAMS: |-
        GRAPH graph, OUT MATRIX res, NEIMODE mode=OUT,
        OPTIONAL VERTEX_INDICES roots, OPTIONAL VECTOR_INT rootlevel

igraph_layout_reingold_tilford_circular:
    PARAMS: |-
        GRAPH graph, OUT MATRIX res, NEIMODE mode=OUT,
        OPTIONAL VERTEX_INDICES roots, OPTIONAL VECTOR_INT rootlevel

igraph_layout_random_3d:
    PARAMS: GRAPH graph, OUT MATRIX res

igraph_layout_sphere:
    PARAMS: GRAPH graph, OUT MATRIX res

igraph_layout_fruchterman_reingold_3d:
    PARAMS: |-
        GRAPH graph, INOUT MATRIX coords=NULL,
        BOOLEAN use_seed=False, INTEGER niter=500,
        REAL start_temp=sqrt(vcount(graph)),
        EDGEWEIGHTS weights=NULL,
        OPTIONAL VECTOR minx, OPTIONAL VECTOR maxx,
        OPTIONAL VECTOR miny, OPTIONAL VECTOR maxy,
        OPTIONAL VECTOR minz, OPTIONAL VECTOR maxz,
        DEPRECATED coolexp, DEPRECATED maxdelta, DEPRECATED area,
        DEPRECATED repulserad
    DEPS: weights ON graph

igraph_layout_kamada_kawai_3d:
    PARAMS: |-
        GRAPH graph, INOUT MATRIX coords, BOOLEAN use_seed=False,
        INTEGER maxiter=500, REAL epsilon=0.0,
        REAL kkconst=vcount(graph), EDGEWEIGHTS weights=NULL,
        OPTIONAL VECTOR minx, OPTIONAL VECTOR maxx,
        OPTIONAL VECTOR miny, OPTIONAL VECTOR maxy,
        OPTIONAL VECTOR minz, OPTIONAL VECTOR maxz
    DEPS: weights ON graph

igraph_layout_graphopt:
    PARAMS: |-
        GRAPH graph, INOUT MATRIX res, INTEGER niter=500,
        REAL node_charge=0.001, REAL node_mass=30,
        REAL spring_length=0, REAL spring_constant=1,
        REAL max_sa_movement=5, BOOLEAN use_seed=False

igraph_layout_drl:
    PARAMS: |-
        GRAPH graph, INOUT MATRIX res, BOOLEAN use_seed=False,
        DRL_OPTIONS options=drl_defaults$default, OPTIONAL EDGEWEIGHTS weights,
        OPTIONAL VECTOR_BOOL fixed

igraph_layout_drl_3d:
    PARAMS: |-
        GRAPH graph, INOUT MATRIX res, BOOLEAN use_seed=False,
        DRL_OPTIONS options=drl_defaults$default, OPTIONAL EDGEWEIGHTS weights,
        OPTIONAL VECTOR_BOOL fixed

igraph_layout_merge_dla:
    PARAMS: GRAPHLIST graphs, MATRIXLIST coords, OUT MATRIX res

igraph_layout_sugiyama:
    PARAMS: |-
        GRAPH graph, OUT MATRIX res, OPTIONAL OUT GRAPH extd_graph,
        OPTIONAL OUT INDEX_VECTOR extd_to_orig_eids,
        OPTIONAL INDEX_VECTOR layers=NULL,
        REAL hgap=1, REAL vgap=1, INTEGER maxiter=100,
        EDGEWEIGHTS weights=NULL
    DEPS: weights ON graph

igraph_layout_mds:
    PARAMS: |-
        GRAPH graph, OUT MATRIX res, OPTIONAL MATRIX dist, INTEGER dim=2

igraph_layout_bipartite:
    PARAMS: |-
        GRAPH graph, BIPARTITE_TYPES types=NULL, OUT MATRIX res,
        REAL hgap=1, REAL vgap=1, INTEGER maxiter=100
    DEPS: types ON graph

igraph_layout_gem:
    PARAMS: |-
        GRAPH graph, INOUT MATRIX res=matrix(),
        BOOLEAN use_seed=False,
        INTEGER maxiter=40*vcount(graph)^2,
        REAL temp_max=vcount(graph),
        REAL temp_min=1/10, REAL temp_init=sqrt(vcount(graph))

igraph_layout_davidson_harel:
    PARAMS: |-
        GRAPH graph, INOUT MATRIX res=matrix(),
        BOOLEAN use_seed=False, INTEGER maxiter=10,
        INTEGER fineiter=FINEITER, REAL cool_fact=0.75,
        REAL weight_node_dist=1.0, REAL weight_border=0.0,
        REAL weight_edge_lengths=ELENW,
        REAL weight_edge_crossings=ECROSSW,
        REAL weight_node_edge_dist=NEDISTW

#######################################
# Cocitation and other similarity measures
#######################################

igraph_cocitation:
    PARAMS: GRAPH graph, OUT MATRIX res, VERTEXSET vids=ALL
    DEPS: vids ON graph

igraph_bibcoupling:
    PARAMS: GRAPH graph, OUT MATRIX res, VERTEXSET vids=ALL
    DEPS: vids ON graph

igraph_similarity_jaccard:
    PARAMS: |-
        GRAPH graph, OUT MATRIX res, VERTEXSET vids=ALL, NEIMODE mode=ALL,
        BOOLEAN loops=False
    DEPS: vids ON graph res, mode ON vids

igraph_similarity_dice:
    PARAMS: |-
        GRAPH graph, OUT MATRIX res, VERTEXSET vids=ALL, NEIMODE mode=ALL,
        BOOLEAN loops=False
    DEPS: vids ON graph

igraph_similarity_inverse_log_weighted:
    PARAMS: GRAPH graph, OUT MATRIX res, VERTEXSET vids=ALL, NEIMODE mode=ALL
    DEPS: vids ON graph

#######################################
# Community structure
#######################################

igraph_compare_communities:
    PARAMS: |-
        VECTOR_INT comm1, VECTOR_INT comm2, OUT REAL res, COMMCMP method=VI

igraph_community_spinglass:
    PARAMS: |-
        GRAPH graph, OPTIONAL EDGEWEIGHTS weights, OUT REAL modularity,
        OUT REAL temperature, OUT VECTOR_INT membership, OUT VECTOR_INT csize,
        INTEGER spins=25, BOOLEAN parupdate=False, REAL starttemp=1, REAL stoptemp=0.01,
        REAL coolfact=0.99, SPINCOMMUPDATE update_rule=CONFIG, REAL gamma=1.0,
        SPINGLASS_IMPLEMENTATION implementation=ORIG, REAL lambda=1.0

igraph_community_spinglass_single:
    PARAMS: |-
        GRAPH graph, OPTIONAL EDGEWEIGHTS weights, INTEGER vertex,
        OUT VECTOR_INT community, OUT REAL cohesion, OUT REAL adhesion,
        OUT INTEGER inner_links, OUT INTEGER outer_links,
        INTEGER spins=25, SPINCOMMUPDATE update_rule=CONFIG, REAL gamma=1.0

igraph_community_walktrap:
    PARAMS: |-
        GRAPH graph, OPTIONAL EDGEWEIGHTS weights, INT steps=4,
        OUT MATRIX_INT merges, OUT VECTOR modularity, OUT VECTOR_INT membership

igraph_community_edge_betweenness:
    PARAMS: |-
        GRAPH graph, OUT VECTOR_INT result, OPTIONAL OUT VECTOR edge_betweenness,
        OPTIONAL OUT MATRIX_INT merges, OPTIONAL OUT VERTEXSET bridges,
        OPTIONAL OUT VECTOR modularity, OPTIONAL OUT VECTOR_INT membership,
        BOOLEAN directed=True, OPTIONAL EDGEWEIGHTS weights=NULL
    DEPS: weights ON graph

igraph_community_eb_get_merges:
    PARAMS: |-
        GRAPH graph, BOOLEAN directed, EDGE_INDICES edges, OPTIONAL EDGEWEIGHTS weights,
        OPTIONAL OUT MATRIX_INT merges, OPTIONAL OUT VERTEXSET bridges,
        OPTIONAL OUT VECTOR modularity, OPTIONAL OUT VECTOR_INT membership
    DEPS: weights ON graph

igraph_community_fastgreedy:
    PARAMS: |-
        GRAPH graph, OPTIONAL EDGEWEIGHTS weights, OUT MATRIX_INT merges,
        OPTIONAL OUT VECTOR modularity, OPTIONAL OUT VECTOR_INT membership
    DEPS: weights ON graph

igraph_community_to_membership:
    PARAMS: |-
        MATRIX_INT merges, INTEGER nodes, INTEGER steps,
        OPTIONAL OUT VECTOR_INT membership, OPTIONAL OUT VECTOR_INT csize

igraph_le_community_to_membership:
    PARAMS: |-
        MATRIX_INT merges, INTEGER steps, INOUT VECTOR_INT membership,
        OPTIONAL OUT VECTOR_INT csize

igraph_modularity:
    PARAMS: |-
        GRAPH graph, VECTOR_INT membership, OPTIONAL EDGEWEIGHTS weights=NULL,
        REAL resolution=1.0, BOOLEAN directed=True, OUT REAL modularity

igraph_modularity_matrix:
    PARAMS: |-
        GRAPH graph,
        OPTIONAL EDGEWEIGHTS weights,
        REAL resolution=1.0,
        OUT MATRIX modmat,
        BOOLEAN directed=True
    DEPS: weights ON graph

igraph_reindex_membership:
    PARAMS: |-
        INOUT VECTOR_INT membership, OUT INDEX_VECTOR new_to_old,
        OUT INTEGER nb_clusters

igraph_community_leading_eigenvector:
    PARAMS: |-
        GRAPH graph, EDGEWEIGHTS weights=NULL,
        OPTIONAL OUT MATRIX_INT merges, OPTIONAL OUT VECTOR_INT membership,
        INTEGER steps=-1,
        INOUT ARPACKOPT options=arpack_defaults,
        OPTIONAL OUT REAL modularity, BOOLEAN start=False,
        OPTIONAL OUT VECTOR eigenvalues,
        OPTIONAL OUT VECTORLIST eigenvectors,
        OPTIONAL OUT VECTOR history,
        LEVCFUNC callback, EXTRA callback_extra

igraph_community_fluid_communities:
    PARAMS: |-
        GRAPH graph, INTEGER no_of_communities,
        OUT VECTOR_INT membership, OUT REAL modularity

igraph_community_label_propagation:
    PARAMS: |-
        GRAPH graph, OUT VECTOR_INT membership, NEIMODE mode=ALL,
        OPTIONAL EDGEWEIGHTS weights, OPTIONAL VECTOR_INT initial,
        OPTIONAL VECTOR_BOOL fixed, OUT REAL modularity
    DEPS: weights ON graph

igraph_community_multilevel:
    PARAMS: |-
        GRAPH graph, OPTIONAL EDGEWEIGHTS weights, REAL resolution=1.0,
        OUT VECTOR_INT membership, OPTIONAL OUT MATRIX_INT memberships,
        OPTIONAL OUT VECTOR modularity
    DEPS: weights ON graph

igraph_community_optimal_modularity:
    PARAMS: |-
        GRAPH graph, OUT REAL modularity, OPTIONAL OUT VECTOR_INT membership,
        OPTIONAL EDGEWEIGHTS weights
    DEPS: weights ON graph

igraph_community_leiden:
    PARAMS: |-
        GRAPH graph, OPTIONAL EDGEWEIGHTS weights,
        OPTIONAL VERTEXWEIGHTS vertex_weights,
        REAL resolution, REAL beta, BOOLEAN start, OPTIONAL INOUT VECTOR_INT membership,
        OUT INTEGER nb_clusters, OUT REAL quality
    DEPS: weights ON graph, vertex_weights ON graph

igraph_split_join_distance:
    PARAMS: |-
        VECTOR_INT comm1, VECTOR_INT comm2, OUT INTEGER distance12,
        OUT INTEGER distance21

igraph_hrg_fit:
    PARAMS: |-
        GRAPH graph, INOUT HRG hrg=Default, BOOLEAN start=False,
        INTEGER steps=0

igraph_hrg_game:
    PARAMS: OUT GRAPH graph, HRG hrg

igraph_hrg_dendrogram:
    PARAMS: OUT GRAPH graph, HRG hrg

igraph_hrg_consensus:
    PARAMS: |-
        GRAPH graph, OUT VECTOR_INT parents, OUT VECTOR weights,
        INOUT HRG hrg=Default, BOOLEAN start=False,
        INTEGER num_samples=10000

igraph_hrg_predict:
    PARAMS: |-
        GRAPH graph, OUT VERTEXSET edges, OUT VECTOR prob,
        INOUT HRG hrg=Default, BOOLEAN start=False,
        INTEGER num_samples=10000, INTEGER num_bins=25
    DEPS: edges ON graph

igraph_hrg_create:
    PARAMS: OUT HRG hrg, GRAPH graph, VECTOR prob
    DEPS: prob ON graph

igraph_community_infomap:
    PARAMS: |-
        GRAPH graph, EDGEWEIGHTS e_weights=NULL,
        VERTEXWEIGHTS v_weights=NULL, INT nb_trials=10,
        OUT VECTOR_INT membership, OUT REAL codelength
    DEPS: e_weights ON graph, v_weights ON graph

igraph_graphlets:
    PARAMS: |-
        GRAPH graph, EDGEWEIGHTS weights=NULL,
        OUT VERTEXSETLIST cliques, OUT VECTOR Mu, INT niter=1000
    DEPS: weights ON graph, cliques ON graph

igraph_graphlets_candidate_basis:
    PARAMS: |-
        GRAPH graph, EDGEWEIGHTS weights=NULL,
        OUT VERTEXSETLIST cliques, OUT VECTOR thresholds
    DEPS: weights ON graph, cliques ON graph

igraph_graphlets_project:
    PARAMS: |-
        GRAPH graph, EDGEWEIGHTS weights=NULL,
        VERTEXSETLIST cliques, INOUT VECTOR Muc,
        BOOLEAN startMu=False, INT niter=1000
    DEPS: weights ON graph

#######################################
# Conversion
#######################################

igraph_get_adjacency:
    PARAMS: |-
        GRAPH graph, OUT MATRIX res, GETADJACENCY type=BOTH

igraph_get_edgelist:
    PARAMS: GRAPH graph, OUT VECTOR_INT res, BOOLEAN bycol=False

igraph_to_directed:
    PARAMS: INOUT GRAPH graph, TODIRECTED mode=MUTUAL

igraph_to_undirected:
    PARAMS: |-
        INOUT GRAPH graph, TOUNDIRECTED mode=COLLAPSE,
        EDGE_ATTRIBUTE_COMBINATION edge_attr_comb=Default

igraph_get_stochastic:
    PARAMS: GRAPH graph, OUT MATRIX res, BOOLEAN column_wise=False

igraph_get_stochastic_sparsemat:
    PARAMS: |-
        GRAPH graph, OUT SPARSEMATPTR sparsemat,
        BOOLEAN column_wise=False

#######################################
# Read and write foreign formats
#######################################

igraph_read_graph_edgelist:
    PARAMS: OUT GRAPH graph, INFILE instream, INTEGER n=0, BOOLEAN directed=True

igraph_read_graph_ncol:
    PARAMS: |-
        OUT GRAPH graph, INFILE instream, OPTIONAL STRVECTOR predefnames,
        BOOLEAN names=True, ADD_WEIGHTS weights=True, BOOLEAN directed=True

igraph_read_graph_lgl:
    PARAMS: |-
        OUT GRAPH graph, INFILE instream, BOOLEAN names=True,
        ADD_WEIGHTS weights=True, BOOLEAN directed=True

igraph_read_graph_pajek:
    PARAMS: OUT GRAPH graph, INFILE instream

igraph_read_graph_graphml:
    PARAMS: OUT GRAPH graph, INFILE instream, INT index=0

igraph_read_graph_dimacs:
    PARAMS: |-
        OUT GRAPH graph, INFILE instream,
        OPTIONAL OUT STRVECTOR problem, OPTIONAL OUT VECTOR_INT label,
        OPTIONAL OUT INTEGER source, OPTIONAL OUT INTEGER target,
        OPTIONAL OUT VECTOR capacity, BOOLEAN directed=True

igraph_read_graph_graphdb:
    PARAMS: OUT GRAPH graph, INFILE instream, BOOLEAN directed=False

igraph_read_graph_gml:
    PARAMS: OUT GRAPH graph, INFILE instream

igraph_read_graph_dl:
    PARAMS: OUT GRAPH graph, INFILE instream, BOOLEAN directed=True

igraph_write_graph_edgelist:
    PARAMS: GRAPH graph, OUTFILE outstream

igraph_write_graph_ncol:
    PARAMS: GRAPH graph, OUTFILE outstream, CSTRING names="name", CSTRING weights="weight"

igraph_write_graph_lgl:
    PARAMS: |-
        GRAPH graph, OUTFILE outstream, CSTRING names="name", CSTRING weights="weight",
        BOOLEAN isolates=True

igraph_write_graph_leda:
    PARAMS: GRAPH graph, OUTFILE outstream, CSTRING names="name", CSTRING weights="weight"

igraph_write_graph_graphml:
    PARAMS: GRAPH graph, OUTFILE outstream, BOOLEAN prefixattr=True

igraph_write_graph_pajek:
    PARAMS: GRAPH graph, OUTFILE outstream

igraph_write_graph_dimacs:
    PARAMS: |-
        GRAPH graph, OUTFILE outstream, VERTEX source=0, VERTEX target=0,
        VECTOR capacity

igraph_write_graph_gml:
    PARAMS: GRAPH graph, OUTFILE outstream, VECTOR id, CSTRING creator="igraph"

igraph_write_graph_dot:
    PARAMS: GRAPH graph, OUTFILE outstream

#######################################
# Motifs
#######################################

igraph_motifs_randesu:
    PARAMS: GRAPH graph, OUT VECTOR hist, INT size=3, VECTOR cut_prob

igraph_motifs_randesu_estimate:
    PARAMS: |-
        GRAPH graph, OUT INTEGER est, INT size=3, VECTOR cut_prob,
        INTEGER sample_size, OPTIONAL VECTOR_INT sample

igraph_motifs_randesu_no:
    PARAMS: GRAPH graph, OUT INTEGER no, INT size=3, VECTOR cut_prob

igraph_dyad_census:
    PARAMS: GRAPH graph, OUT INTEGER mut, OUT INTEGER asym, OUT INTEGER null
    RETURN: ERROR

igraph_triad_census:
    PARAMS: GRAPH graph, OUT VECTOR res
    RETURN: ERROR

igraph_adjacent_triangles:
    PARAMS: GRAPH graph, OUT VECTOR res, VERTEXSET vids=ALL
    DEPS: vids ON graph

igraph_local_scan_0:
    PARAMS: |-
        GRAPH graph, OUT VECTOR res, EDGEWEIGHTS weights=NULL,
        NEIMODE mode=OUT
    DEPS: weights ON graph

igraph_local_scan_0_them:
    PARAMS: |-
        GRAPH us, GRAPH them, OUT VECTOR res,
        EDGEWEIGHTS weights_them=NULL, NEIMODE mode=OUT
    DEPS: weights_them ON them

igraph_local_scan_1_ecount:
    PARAMS: |-
        GRAPH graph, OUT VECTOR res, EDGEWEIGHTS weights=NULL,
        NEIMODE mode=OUT
    DEPS: weights ON graph

igraph_local_scan_1_ecount_them:
    PARAMS: |-
        GRAPH us, GRAPH them, OUT VECTOR res,
        EDGEWEIGHTS weights_them=NULL, NEIMODE mode=OUT
    DEPS: weights_them ON them

igraph_local_scan_k_ecount:
    PARAMS: |-
        GRAPH graph, INTEGER k, OUT VECTOR res, EDGEWEIGHTS weights=NULL,
        NEIMODE mode=OUT
    DEPS: weights ON graph

igraph_local_scan_k_ecount_them:
    PARAMS: |-
        GRAPH us, GRAPH them, INTEGER k, OUT VECTOR res,
        EDGEWEIGHTS weights_them=NULL, NEIMODE mode=OUT
    DEPS: weights_them ON them

igraph_local_scan_neighborhood_ecount:
    PARAMS: |-
        GRAPH graph, OUT VECTOR res, EDGEWEIGHTS weights=NULL,
        VERTEXSETLIST neighborhoods
    DEPS: weights ON graph

igraph_list_triangles:
    PARAMS: GRAPH graph, OUT VERTEXSET res
    DEPS: res ON graph

#######################################
# Graph operators
#######################################

igraph_disjoint_union:
    PARAMS: OUT GRAPH res, GRAPH left, GRAPH right

igraph_disjoint_union_many:
    PARAMS: OUT GRAPH res, GRAPHLIST graphs

igraph_union:
    PARAMS: |-
        OUT GRAPH res, GRAPH left, GRAPH right,
        OUT INDEX_VECTOR edge_map_left, OUT INDEX_VECTOR edge_map_right
    DEPS: edge_map_left ON left, edge_map_right ON right

igraph_union_many:
    PARAMS: OUT GRAPH res, GRAPHLIST graphs, OUT VECTORLIST edgemaps

igraph_intersection:
    PARAMS: |-
        OUT GRAPH res, GRAPH left, GRAPH right,
        OUT INDEX_VECTOR edge_map_left, OUT INDEX_VECTOR edge_map_right
    DEPS: edge_map_left ON left, edge_map_right ON right

igraph_intersection_many:
    PARAMS: OUT GRAPH res, GRAPHLIST graphs, OUT VECTORLIST edgemaps

igraph_difference:
    PARAMS: OUT GRAPH res, GRAPH orig, GRAPH sub

igraph_complementer:
    PARAMS: OUT GRAPH res, GRAPH graph, BOOLEAN loops=False

igraph_compose:
    PARAMS: |-
        OUT GRAPH res, GRAPH g1, GRAPH g2,
        OUT INDEX_VECTOR edge_map1, OUT INDEX_VECTOR edge_map2
    DEPS: edge_map1 ON g1, edge_map2 ON g2

#######################################
# Maximum flows, minimum cuts
#######################################

igraph_maxflow:
    PARAMS: |-
        GRAPH graph, OUT REAL value, OPTIONAL OUT VECTOR flow,
        OUT EDGESET cut, OPTIONAL OUT VERTEXSET partition1,
        OPTIONAL OUT VERTEXSET partition2, VERTEX source, VERTEX target,
        OPTIONAL EDGE_CAPACITY capacity, OPTIONAL OUT MAXFLOW_STATS stats
    DEPS: |-
        capacity ON graph, source ON graph, target ON graph,
        partition1 ON graph, partition2 ON graph, flow ON graph,
        cut ON graph

igraph_maxflow_value:
    PARAMS: |-
        GRAPH graph, OUT REAL value, VERTEX source, VERTEX target,
        OPTIONAL EDGE_CAPACITY capacity, OPTIONAL OUT MAXFLOW_STATS stats
    DEPS: source ON graph, target ON graph

igraph_mincut_value:
    PARAMS: GRAPH graph, OUT REAL res, EDGE_CAPACITY capacity

igraph_st_mincut_value:
    PARAMS: |-
        GRAPH graph, OUT REAL res, VERTEX source, VERTEX target,
        EDGE_CAPACITY capacity
    DEPS: source ON graph, target ON graph

igraph_mincut:
    PARAMS: |-
        GRAPH graph, OUT REAL value, OUT VERTEXSET partition1,
        OUT VERTEXSET partition2, OUT EDGESET cut, OPTIONAL EDGE_CAPACITY capacity

igraph_st_vertex_connectivity:
    PARAMS: |-
        GRAPH graph, OUT INTEGER res, VERTEX source, VERTEX target,
        VCONNNEI neighbors=NUMBER_OF_NODES
    DEPS: source ON graph, target ON graph

igraph_vertex_connectivity:
    PARAMS: GRAPH graph, OUT INTEGER res, BOOLEAN checks=True

igraph_st_edge_connectivity:
    PARAMS: GRAPH graph, OUT INTEGER res, VERTEX source, VERTEX target
    DEPS: source ON graph, target ON graph

igraph_edge_connectivity:
    PARAMS: GRAPH graph, OUT INTEGER res, BOOLEAN checks=True

igraph_edge_disjoint_paths:
    PARAMS: GRAPH graph, OUT INTEGER res, VERTEX source, VERTEX target
    DEPS: source ON graph, target ON graph

igraph_vertex_disjoint_paths:
    PARAMS: GRAPH graph, OUT INTEGER res, VERTEX source, VERTEX target
    DEPS: source ON graph, target ON graph

igraph_adhesion:
    PARAMS: GRAPH graph, OUT INTEGER res, BOOLEAN checks=True

igraph_cohesion:
    PARAMS: GRAPH graph, OUT INTEGER res, BOOLEAN checks=True

#######################################
# Listing s-t cuts, separators
#######################################

igraph_dominator_tree:
    PARAMS: |-
        GRAPH graph, VERTEX root, OUT VERTEXSET dom,
        OPTIONAL OUT GRAPH domtree, OUT VERTEXSET leftout,
        NEIMODE mode=OUT
    DEPS: root ON graph, dom ON graph, leftout ON graph

igraph_all_st_cuts:
    PARAMS: |-
        GRAPH graph, OPTIONAL OUT EDGESETLIST cuts,
        OPTIONAL OUT VERTEXSETLIST partition1s,
        VERTEX source, VERTEX target
    DEPS: |-
        source ON graph, target ON graph, cuts ON graph,
        partition1s ON graph

igraph_all_st_mincuts:
    PARAMS: |-
        GRAPH graph, OUT REAL value,
        OPTIONAL OUT EDGESETLIST cuts,
        OPTIONAL OUT VERTEXSETLIST partition1s,
        VERTEX source, VERTEX target, OPTIONAL EDGE_CAPACITY capacity
    DEPS: |-
        capacity ON graph, source ON graph, target ON graph,
        cuts ON graph, partition1s ON graph

igraph_is_separator:
    PARAMS: GRAPH graph, VERTEXSET candidate, OUT BOOLEAN res
    DEPS: candidate ON graph

igraph_is_minimal_separator:
    PARAMS: GRAPH graph, VERTEXSET candidate, OUT BOOLEAN res
    DEPS: candidate ON graph

igraph_all_minimal_st_separators:
    PARAMS: GRAPH graph, OUT VERTEXSETLIST separators
    DEPS: separators ON graph

igraph_minimum_size_separators:
    PARAMS: GRAPH graph, OUT VERTEXSETLIST separators
    DEPS: separators ON graph

igraph_cohesive_blocks:
    PARAMS: |-
        GRAPH graph, OUT VERTEXSETLIST blocks,
        OUT VECTOR_INT cohesion, OUT INDEX_VECTOR parent,
        OUT GRAPH blockTree
    DEPS: blocks ON graph

#######################################
# K-Cores
#######################################

igraph_coreness:
    PARAMS: GRAPH graph, OUT VECTOR_INT cores, NEIMODE mode=ALL

#######################################
# Graph isomorphism
#######################################

igraph_isoclass:
    PARAMS: GRAPH graph, OUT INTEGER isoclass

igraph_isomorphic:
    PARAMS: GRAPH graph1, GRAPH graph2, OUT BOOLEAN iso

igraph_isoclass_subgraph:
    PARAMS: GRAPH graph, VECTOR_INT vids, OUT INTEGER isoclass
    DEPS: vids ON graph

igraph_isoclass_create:
    PARAMS: OUT GRAPH graph, INTEGER size, INTEGER number, BOOLEAN directed=True

igraph_isomorphic_vf2:
    PARAMS: |-
        GRAPH graph1, GRAPH graph2,
        OPTIONAL VERTEX_COLOR vertex_color1,
        OPTIONAL VERTEX_COLOR vertex_color2,
        OPTIONAL EDGE_COLOR edge_color1,
        OPTIONAL EDGE_COLOR edge_color2,
        OUT BOOLEAN iso,
        OPTIONAL OUT INDEX_VECTOR map12, OPTIONAL OUT INDEX_VECTOR map21,
        OPTIONAL ISOCOMPAT_FUNC node_compat_fn,
        OPTIONAL ISOCOMPAT_FUNC edge_compat_fn,
        EXTRA extra
    DEPS: |-
        vertex_color1 ON graph1, vertex_color2 ON graph2,
        edge_color1 ON graph1, edge_color2 ON graph2

igraph_count_isomorphisms_vf2:
    PARAMS: |-
        GRAPH graph1, GRAPH graph2,
        VERTEX_COLOR vertex_color1, VERTEX_COLOR vertex_color2,
        EDGE_COLOR edge_color1, EDGE_COLOR edge_color2,
        OUT INTEGER count, ISOCOMPAT_FUNC node_compat_fn,
        ISOCOMPAT_FUNC edge_compat_fn, EXTRA extra
    DEPS: |-
        vertex_color1 ON graph1, vertex_color2 ON graph2,
        edge_color1 ON graph1, edge_color2 ON graph2

igraph_get_isomorphisms_vf2:
    PARAMS: |-
        GRAPH graph1, GRAPH graph2,
        VERTEX_COLOR vertex_color1, VERTEX_COLOR vertex_color2,
        EDGE_COLOR edge_color1, EDGE_COLOR edge_color2,
        OUT VECTORLIST maps, ISOCOMPAT_FUNC node_compat_fn,
        ISOCOMPAT_FUNC edge_compat_fn, EXTRA extra
    DEPS: |-
        vertex_color1 ON graph1, vertex_color2 ON graph2,
        edge_color1 ON graph1, edge_color2 ON graph2

igraph_subisomorphic_vf2:
    PARAMS: |-
        GRAPH graph1, GRAPH graph2,
        OPTIONAL VERTEX_COLOR vertex_color1, OPTIONAL VERTEX_COLOR vertex_color2,
        OPTIONAL EDGE_COLOR edge_color1, OPTIONAL EDGE_COLOR edge_color2,
        OUT BOOLEAN iso,
        OPTIONAL OUT INDEX_VECTOR map12, OPTIONAL OUT INDEX_VECTOR map21,
        OPTIONAL ISOCOMPAT_FUNC node_compat_fn, OPTIONAL ISOCOMPAT_FUNC edge_compat_fn,
        EXTRA extra
    DEPS: |-
        vertex_color1 ON graph1, vertex_color2 ON graph2,
        edge_color1 ON graph1, edge_color2 ON graph2

igraph_count_subisomorphisms_vf2:
    PARAMS: |-
        GRAPH graph1, GRAPH graph2,
        VERTEX_COLOR vertex_color1, VERTEX_COLOR vertex_color2,
        EDGE_COLOR edge_color1, EDGE_COLOR edge_color2,
        OUT INTEGER count, ISOCOMPAT_FUNC node_compat_fn,
        ISOCOMPAT_FUNC edge_compat_fn, EXTRA extra
    DEPS: |-
        vertex_color1 ON graph1, vertex_color2 ON graph2,
        edge_color1 ON graph1, edge_color2 ON graph2

igraph_get_subisomorphisms_vf2:
    PARAMS: |-
        GRAPH graph1, GRAPH graph2,
        VERTEX_COLOR vertex_color1, VERTEX_COLOR vertex_color2,
        EDGE_COLOR edge_color1, EDGE_COLOR edge_color2,
        OUT VECTORLIST maps, ISOCOMPAT_FUNC node_compat_fn,
        ISOCOMPAT_FUNC edge_compat_fn, EXTRA extra
    DEPS: |-
        vertex_color1 ON graph1, vertex_color2 ON graph2,
        edge_color1 ON graph1, edge_color2 ON graph2

igraph_isomorphic_34:
    PARAMS: GRAPH graph1, GRAPH graph2, OUT BOOLEAN iso

igraph_canonical_permutation:
    PARAMS: |-
        GRAPH graph, OPTIONAL VERTEX_COLOR colors,
<<<<<<< HEAD
        OUT INDEX_VECTOR labeling, BLISSSH sh="fm", OUT BLISSINFO info
    DEPS: |-
        colors ON graph
=======
        OUT VECTORM1 labeling, BLISSSH sh="fm", OUT BLISSINFO info
    DEPS: colors ON graph
>>>>>>> d84ded60

igraph_permute_vertices:
    PARAMS: GRAPH graph, OUT GRAPH res, INDEX_VECTOR permutation

igraph_isomorphic_bliss:
    PARAMS: |-
        GRAPH graph1, GRAPH graph2,
        OPTIONAL VERTEX_COLOR colors1, OPTIONAL VERTEX_COLOR colors2,
<<<<<<< HEAD
        OUT BOOLEAN iso, OPTIONAL OUT INDEX_VECTOR map12,
        OPTIONAL OUT INDEX_VECTOR map21, BLISSSH sh="fm",
        OPTIONAL OUT BLISSINFO info1, OPTIONAL OUT BLISSINFO info2
    DEPS: |-
        colors1 ON graph1, colors2 ON graph2
=======
        OUT BOOLEAN iso, OUT VECTORM1_OR_0 map12,
        OUT VECTORM1_OR_0 map21, BLISSSH sh="fm",
        OUT BLISSINFO info1, OUT BLISSINFO info2
    DEPS: colors1 ON graph1, colors2 ON graph2
>>>>>>> d84ded60

igraph_automorphisms:
    PARAMS: |-
        GRAPH graph, OPTIONAL VERTEX_COLOR colors, BLISSSH sh="fm", OUT BLISSINFO info
    DEPS: colors ON graph

igraph_automorphism_group:
    PARAMS: |-
        GRAPH graph, OPTIONAL VERTEX_COLOR colors, PRIMARY OUT VECTORLIST generators,
        BLISSSH sh="fm", OUT BLISSINFO info
    DEPS: colors ON graph

igraph_subisomorphic_lad:
    PARAMS: |-
        GRAPH pattern, GRAPH target, OPTIONAL VERTEXSETLIST domains,
<<<<<<< HEAD
        OPTIONAL OUT BOOLEAN iso, OUT INDEX_VECTOR map,
        OPTIONAL OUT VECTORLIST maps, BOOLEAN induced, INTEGER time_limit
=======
        OPTIONAL OUT BOOLEAN iso, OUT VECTOR_OR_0 map,
        OPTIONAL OUT VECTORLIST maps, BOOLEAN induced, INT time_limit

igraph_simplify_and_colorize:
    PARAMS: |-
        GRAPH graph, OUT GRAPH res, OUT VERTEX_COLOR vertex_color, OUT EDGE_COLOR edge_color
    DEPS: vertex_color ON graph, edge_color ON graph

#######################################
# SCG
#######################################

igraph_scg_grouping:
    PARAMS: |-
        MATRIX V, OUT VECTORM1 groups, INTEGER nt,
        VECTOR_OR_0 nt_vec, SCGMAT mtype=Default,
        SCGALGO algo=Default, VECTOR_OR_0 p=NULL,
        INTEGER maxiter=100

igraph_scg_semiprojectors:
    PARAMS: |-
        VECTORM1 groups, SCGMAT mtype=Default,
        OUT MATRIX_OR_0 L, OUT MATRIX_OR_0 R,
        OPTIONAL OUT SPARSEMATPTR Lsparse, OPTIONAL OUT SPARSEMATPTR Rsparse,
        VECTOR_OR_0 p=NULL, SCGNORM norm=Default

igraph_scg_norm_eps:
    PARAMS: |-
        MATRIX V, VECTORM1 groups, OUT VECTOR eps,
        SCGMAT mtype=Default, VECTOR_OR_0 p=NULL,
        SCGNORM norm=Default

igraph_scg_adjacency:
    PARAMS: |-
        GRAPH_OR_0 graph, MATRIX_OR_0 matrix,
        SPARSEMAT_OR_0 sparsemat, VECTOR ev,
        INTEGER nt, VECTOR_OR_0 ntvec,
        SCGALGO algo, INOUT VECTOR_OR_0 values,
        INOUT MATRIX_OR_0 vectors, INOUT VECTORM1_OR_0 groups,
        BOOLEAN use_arpack=False, INTEGER maxiter,
        OUT GRAPH_OR_0 scg_graph, OUT MATRIX_OR_0 scg_matrix,
        OUT SPARSEMAT_OR_0 scg_sparsemat, OUT MATRIX_OR_0 L,
        OUT MATRIX_OR_0 R, OPTIONAL OUT SPARSEMATPTR Lsparse,
        OPTIONAL OUT SPARSEMATPTR Rsparse

igraph_scg_stochastic:
    PARAMS: |-
        GRAPH_OR_0 graph, MATRIX_OR_0 matrix,
        SPARSEMAT_OR_0 sparsemat, VECTOR ev,
        INTEGER nt, VECTOR_OR_0 nt_vec,
        SCGALGO algo, SCGNORM norm=Default,
        OPTIONAL INOUT VECTOR_COMPLEX values,
        OPTIONAL INOUT MATRIX_COMPLEX vectors,
        INOUT VECTORM1_OR_0 groups, INOUT VECTOR_OR_0 p,
        BOOLEAN use_arpack=False, INTEGER maxiter,
        OUT GRAPH_OR_0 scg_graph, OUT MATRIX_OR_0 scg_matrix,
        OUT SPARSEMAT_OR_0 scg_sparsemat, OUT MATRIX_OR_0 L,
        OUT MATRIX_OR_0 R, OPTIONAL OUT SPARSEMATPTR Lsparse,
        OPTIONAL OUT SPARSEMATPTR Rsparse

igraph_scg_laplacian:
    PARAMS: |-
        GRAPH_OR_0 graph, MATRIX_OR_0 matrix,
        SPARSEMAT_OR_0 sparsemat, VECTOR ev,
        INTEGER nt, VECTOR_OR_0 nt_vec,
        SCGALGO algo, SCGNORM norm=Default,
        SCGDIR direction=Default,
        OPTIONAL INOUT VECTOR_COMPLEX values,
        OPTIONAL INOUT MATRIX_COMPLEX vectors,
        INOUT VECTORM1_OR_0 groups,
        BOOLEAN use_arpack=False, INTEGER maxiter,
        OUT GRAPH_OR_0 scg_graph, OUT MATRIX_OR_0 scg_matrix,
        OUT SPARSEMAT_OR_0 scg_sparsemat, OUT MATRIX_OR_0 L,
        OUT MATRIX_OR_0 R, OPTIONAL OUT SPARSEMATPTR Lsparse,
        OPTIONAL OUT SPARSEMATPTR Rsparse
>>>>>>> d84ded60

#######################################
# Matching
#######################################

igraph_is_matching:
    PARAMS: |-
        GRAPH graph, OPTIONAL BIPARTITE_TYPES types,
        INDEX_VECTOR matching, OUT BOOLEAN res
    DEPS: types ON graph, matching ON graph

igraph_is_maximal_matching:
    PARAMS: |-
        GRAPH graph, OPTIONAL BIPARTITE_TYPES types,
        INDEX_VECTOR matching, OUT BOOLEAN res
    DEPS: types ON graph

igraph_maximum_bipartite_matching:
    PARAMS: |-
        GRAPH graph, OPTIONAL BIPARTITE_TYPES types,
        OPTIONAL OUT INTEGER matching_size,
        OPTIONAL OUT REAL matching_weight,
        OUT INDEX_VECTOR matching,
        OPTIONAL EDGEWEIGHTS weights, REAL eps=.Machine$double.eps
    DEPS: types ON graph, weights ON graph

#######################################
# Embedding
#######################################

igraph_adjacency_spectral_embedding:
    PARAMS: |-
        GRAPH graph, INTEGER no, EDGEWEIGHTS weights=NULL,
        EIGENWHICHPOS which=ASE, BOOLEAN scaled=True, OUT MATRIX X,
        OPTIONAL OUT MATRIX Y, OPTIONAL OUT VECTOR D,
        VECTOR cvec=AsmDefaultCvec,
        INOUT ARPACKOPT options=igraph.arpack.default
    DEPS: weights ON graph, cvec ON graph

igraph_laplacian_spectral_embedding:
    PARAMS: |-
        GRAPH graph, INTEGER no, EDGEWEIGHTS weights=NULL,
        EIGENWHICHPOS which=ASE,
        LSETYPE type=Default, BOOLEAN scaled=True, OUT MATRIX X,
        OPTIONAL OUT MATRIX Y, OPTIONAL OUT VECTOR D,
        INOUT ARPACKOPT options=igraph.arpack.default
    DEPS: weights ON graph, type ON graph

#######################################
# Eigensolvers
#######################################

igraph_eigen_adjacency:
    PARAMS: |-
        GRAPH graph, EIGENALGO algorithm=ARPACK,
        EIGENWHICH which=Default,
        INOUT ARPACKOPT options=arpack_defaults,
        INOUT ARPACKSTORAGE storage, OUT VECTOR values, OUT MATRIX vectors,
        OUT VECTOR_COMPLEX cmplxvalues, OUT MATRIX_COMPLEX cmplxvectors

#######################################
# Fitting power laws
#######################################

igraph_power_law_fit:
    PARAMS: |-
        VECTOR data, OUT PLFIT res, REAL xmin=-1,
        BOOLEAN force_continuous=False

#######################################
# Dynamics, on networks
#######################################

igraph_sir:
    PARAMS: |-
        GRAPH graph, REAL beta, REAL gamma, INTEGER no_sim=100,
        OUT SIRLIST res

#######################################
# Other, not graph related
#######################################

igraph_running_mean:
    PARAMS: VECTOR data, OUT VECTOR res, INTEGER binwidth

igraph_random_sample:
    PARAMS: OUT VECTOR_INT res, INTEGER l, INTEGER h, INTEGER length

igraph_convex_hull:
    PARAMS: MATRIX data, OUT VECTOR_INT resverts, OUT MATRIX rescoords

igraph_dim_select:
    PARAMS: VECTOR sv, OUT INTEGER dim

#######################################
# Eulerian functions
#######################################

igraph_is_eulerian:
    PARAMS: GRAPH graph, OUT BOOLEAN has_path, OUT BOOLEAN has_cycle

igraph_eulerian_path:
    PARAMS: GRAPH graph, OPTIONAL OUT EDGESET edge_res, OPTIONAL OUT VERTEXSET vertex_res
    DEPS: edge_res ON graph, vertex_res ON graph

igraph_eulerian_cycle:
    PARAMS: GRAPH graph, OPTIONAL OUT EDGESET edge_res, OPTIONAL OUT VERTEXSET vertex_res
    DEPS: edge_res ON graph, vertex_res ON graph

#######################################
# Trees
#######################################

igraph_is_tree:
    PARAMS: GRAPH graph, PRIMARY OUT BOOLEAN res, OPTIONAL OUT VERTEX root, NEIMODE mode=ALL
    DEPS: root ON graph

igraph_from_prufer:
    PARAMS: OUT GRAPH graph, INDEX_VECTOR prufer

igraph_to_prufer:
    PARAMS: GRAPH graph, OUT INDEX_VECTOR prufer

igraph_minimum_spanning_tree:
    PARAMS: GRAPH graph, OUT EDGESET res, EDGEWEIGHTS weights=NULL
    DEPS: res ON graph, weights ON graph

igraph_minimum_spanning_tree_unweighted:
    PARAMS: GRAPH graph, OUT GRAPH mst

igraph_minimum_spanning_tree_prim:
    PARAMS: GRAPH graph, OUT GRAPH mst, EDGEWEIGHTS weights

igraph_random_spanning_tree:
    PARAMS: GRAPH graph, OUT EDGESET res, OPTIONAL VERTEX vid
    DEPS: res ON graph, vid ON graph

igraph_tree_game:
    PARAMS: OUT GRAPH graph, INTEGER n, BOOLEAN directed=False, RANDOM_TREE_METHOD method=LERW

#######################################
# Coloring
#######################################

igraph_vertex_coloring_greedy:
    PARAMS: GRAPH graph, OUT VERTEX_COLOR colors, GREEDY_COLORING_HEURISTIC heuristic=NEIGHBORS
    DEPS: colors ON graph

#######################################
# Other, (yet) undocumented functions
#######################################

igraph_convergence_degree:
    PARAMS: GRAPH graph, OUT VECTOR result, OUT VECTOR in, OUT VECTOR out<|MERGE_RESOLUTION|>--- conflicted
+++ resolved
@@ -1852,14 +1852,8 @@
 igraph_canonical_permutation:
     PARAMS: |-
         GRAPH graph, OPTIONAL VERTEX_COLOR colors,
-<<<<<<< HEAD
         OUT INDEX_VECTOR labeling, BLISSSH sh="fm", OUT BLISSINFO info
-    DEPS: |-
-        colors ON graph
-=======
-        OUT VECTORM1 labeling, BLISSSH sh="fm", OUT BLISSINFO info
     DEPS: colors ON graph
->>>>>>> d84ded60
 
 igraph_permute_vertices:
     PARAMS: GRAPH graph, OUT GRAPH res, INDEX_VECTOR permutation
@@ -1868,18 +1862,10 @@
     PARAMS: |-
         GRAPH graph1, GRAPH graph2,
         OPTIONAL VERTEX_COLOR colors1, OPTIONAL VERTEX_COLOR colors2,
-<<<<<<< HEAD
         OUT BOOLEAN iso, OPTIONAL OUT INDEX_VECTOR map12,
         OPTIONAL OUT INDEX_VECTOR map21, BLISSSH sh="fm",
         OPTIONAL OUT BLISSINFO info1, OPTIONAL OUT BLISSINFO info2
-    DEPS: |-
-        colors1 ON graph1, colors2 ON graph2
-=======
-        OUT BOOLEAN iso, OUT VECTORM1_OR_0 map12,
-        OUT VECTORM1_OR_0 map21, BLISSSH sh="fm",
-        OUT BLISSINFO info1, OUT BLISSINFO info2
     DEPS: colors1 ON graph1, colors2 ON graph2
->>>>>>> d84ded60
 
 igraph_automorphisms:
     PARAMS: |-
@@ -1895,86 +1881,13 @@
 igraph_subisomorphic_lad:
     PARAMS: |-
         GRAPH pattern, GRAPH target, OPTIONAL VERTEXSETLIST domains,
-<<<<<<< HEAD
         OPTIONAL OUT BOOLEAN iso, OUT INDEX_VECTOR map,
         OPTIONAL OUT VECTORLIST maps, BOOLEAN induced, INTEGER time_limit
-=======
-        OPTIONAL OUT BOOLEAN iso, OUT VECTOR_OR_0 map,
-        OPTIONAL OUT VECTORLIST maps, BOOLEAN induced, INT time_limit
 
 igraph_simplify_and_colorize:
     PARAMS: |-
         GRAPH graph, OUT GRAPH res, OUT VERTEX_COLOR vertex_color, OUT EDGE_COLOR edge_color
     DEPS: vertex_color ON graph, edge_color ON graph
-
-#######################################
-# SCG
-#######################################
-
-igraph_scg_grouping:
-    PARAMS: |-
-        MATRIX V, OUT VECTORM1 groups, INTEGER nt,
-        VECTOR_OR_0 nt_vec, SCGMAT mtype=Default,
-        SCGALGO algo=Default, VECTOR_OR_0 p=NULL,
-        INTEGER maxiter=100
-
-igraph_scg_semiprojectors:
-    PARAMS: |-
-        VECTORM1 groups, SCGMAT mtype=Default,
-        OUT MATRIX_OR_0 L, OUT MATRIX_OR_0 R,
-        OPTIONAL OUT SPARSEMATPTR Lsparse, OPTIONAL OUT SPARSEMATPTR Rsparse,
-        VECTOR_OR_0 p=NULL, SCGNORM norm=Default
-
-igraph_scg_norm_eps:
-    PARAMS: |-
-        MATRIX V, VECTORM1 groups, OUT VECTOR eps,
-        SCGMAT mtype=Default, VECTOR_OR_0 p=NULL,
-        SCGNORM norm=Default
-
-igraph_scg_adjacency:
-    PARAMS: |-
-        GRAPH_OR_0 graph, MATRIX_OR_0 matrix,
-        SPARSEMAT_OR_0 sparsemat, VECTOR ev,
-        INTEGER nt, VECTOR_OR_0 ntvec,
-        SCGALGO algo, INOUT VECTOR_OR_0 values,
-        INOUT MATRIX_OR_0 vectors, INOUT VECTORM1_OR_0 groups,
-        BOOLEAN use_arpack=False, INTEGER maxiter,
-        OUT GRAPH_OR_0 scg_graph, OUT MATRIX_OR_0 scg_matrix,
-        OUT SPARSEMAT_OR_0 scg_sparsemat, OUT MATRIX_OR_0 L,
-        OUT MATRIX_OR_0 R, OPTIONAL OUT SPARSEMATPTR Lsparse,
-        OPTIONAL OUT SPARSEMATPTR Rsparse
-
-igraph_scg_stochastic:
-    PARAMS: |-
-        GRAPH_OR_0 graph, MATRIX_OR_0 matrix,
-        SPARSEMAT_OR_0 sparsemat, VECTOR ev,
-        INTEGER nt, VECTOR_OR_0 nt_vec,
-        SCGALGO algo, SCGNORM norm=Default,
-        OPTIONAL INOUT VECTOR_COMPLEX values,
-        OPTIONAL INOUT MATRIX_COMPLEX vectors,
-        INOUT VECTORM1_OR_0 groups, INOUT VECTOR_OR_0 p,
-        BOOLEAN use_arpack=False, INTEGER maxiter,
-        OUT GRAPH_OR_0 scg_graph, OUT MATRIX_OR_0 scg_matrix,
-        OUT SPARSEMAT_OR_0 scg_sparsemat, OUT MATRIX_OR_0 L,
-        OUT MATRIX_OR_0 R, OPTIONAL OUT SPARSEMATPTR Lsparse,
-        OPTIONAL OUT SPARSEMATPTR Rsparse
-
-igraph_scg_laplacian:
-    PARAMS: |-
-        GRAPH_OR_0 graph, MATRIX_OR_0 matrix,
-        SPARSEMAT_OR_0 sparsemat, VECTOR ev,
-        INTEGER nt, VECTOR_OR_0 nt_vec,
-        SCGALGO algo, SCGNORM norm=Default,
-        SCGDIR direction=Default,
-        OPTIONAL INOUT VECTOR_COMPLEX values,
-        OPTIONAL INOUT MATRIX_COMPLEX vectors,
-        INOUT VECTORM1_OR_0 groups,
-        BOOLEAN use_arpack=False, INTEGER maxiter,
-        OUT GRAPH_OR_0 scg_graph, OUT MATRIX_OR_0 scg_matrix,
-        OUT SPARSEMAT_OR_0 scg_sparsemat, OUT MATRIX_OR_0 L,
-        OUT MATRIX_OR_0 R, OPTIONAL OUT SPARSEMATPTR Lsparse,
-        OPTIONAL OUT SPARSEMATPTR Rsparse
->>>>>>> d84ded60
 
 #######################################
 # Matching
