--- conflicted
+++ resolved
@@ -46,13 +46,8 @@
         self._right = max(left, right)
 
     def __contains__(self, x):
-<<<<<<< HEAD
-	"""Returns C{True} if x is in the interval, C{False} otherwise"""
-	return (x >= self._left and x < self._right)
-=======
         """Returns C{True} if x is in the interval, C{False} otherwise"""
         return (x >= self._left and x < self._right)
->>>>>>> 48346956
 
     def __eq__(self, x):
         """Tests for the equality of two intervals"""
